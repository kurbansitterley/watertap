--- conflicted
+++ resolved
@@ -40,15 +40,13 @@
 
 _log = idaeslog.getLogger(__name__)
 
-<<<<<<< HEAD
 
 class ConcentrationPolarizationType(Enum):
     none = 0        # simplified assumption: no concentration polarization
     fixed = 1       # simplified assumption: concentration polarization modulus is a user specified value
     calculated = 2  # calculate concentration polarization (concentration at membrane interface)
 
-=======
->>>>>>> 30cbe25a
+
 @declare_process_block_class("ReverseOsmosis0D")
 class ReverseOsmosisData(UnitModelBlockData):
     """
@@ -304,7 +302,6 @@
             units=units_meta('mass') * units_meta('time')**-1,
             doc='Mass transfer to permeate')
 
-<<<<<<< HEAD
         # concentration polarization modulus - currently assuming a fixed CPmod to be specified by user
         if self.config.has_concentration_polarization is True:
             self.CP_modulus = Var(
@@ -316,8 +313,6 @@
                 units=None,
                 doc='Concentration polarization modulus')
 
-=======
->>>>>>> 30cbe25a
         @self.Constraint(self.flowsheet().config.time,
                          self.config.property_package.phase_list,
                          self.config.property_package.component_list,
