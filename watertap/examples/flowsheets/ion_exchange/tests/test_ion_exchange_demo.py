#################################################################################
# WaterTAP Copyright (c) 2020-2023, The Regents of the University of California,
# through Lawrence Berkeley National Laboratory, Oak Ridge National Laboratory,
# National Renewable Energy Laboratory, and National Energy Technology
# Laboratory (subject to receipt of any required approvals from the U.S. Dept.
# of Energy). All rights reserved.
#
# Please see the files COPYRIGHT.md and LICENSE.md for full copyright and license
# information, respectively. These files are also available online at the URL
# "https://github.com/watertap-org/watertap/"
#################################################################################

import pytest
from pyomo.environ import (
    ConcreteModel,
    value,
    Var,
    Objective,
    assert_optimal_termination,
    Block,
)
from pyomo.network import Port
from pyomo.util.check_units import assert_units_consistent

from idaes.core import FlowsheetBlock
from idaes.core.solvers import get_solver
from idaes.core.util.model_statistics import degrees_of_freedom
from idaes.models.unit_models import Feed, Product
from watertap.unit_models.ion_exchange_0D import (
    IonExchange0D,
    IonExchangeType,
    RegenerantChem,
    IsothermType,
)
from watertap.property_models.multicomp_aq_sol_prop_pack import MCASParameterBlock

import watertap.examples.flowsheets.ion_exchange.ion_exchange_demo as ixf

import math

__author__ = "Kurban Sitterley"

target_ion = "Ca_2+"
ions = [target_ion]
mass_frac = 1e-4
feed_mass_frac = {target_ion: mass_frac}
solver = get_solver()


class TestIXDemo:
    @pytest.fixture(scope="class")
    def ix_0D(self):

        m = ixf.ix_build(ions)
        return m

    @pytest.mark.unit
    def test_build_model(self, ix_0D):
        m = ix_0D

        # Test basic build
        assert isinstance(m, ConcreteModel)
        assert isinstance(m.fs, FlowsheetBlock)
        assert isinstance(m.fs.properties, MCASParameterBlock)
        assert isinstance(m.fs.costing, Block)
        assert isinstance(m.fs.feed, Feed)
        assert isinstance(m.fs.ion_exchange, IonExchange0D)
        assert isinstance(m.fs.product, Product)

        # Test port
        assert isinstance(m.fs.feed.outlet, Port)
        assert isinstance(m.fs.ion_exchange.inlet, Port)
        assert isinstance(m.fs.ion_exchange.outlet, Port)
        assert isinstance(m.fs.product.inlet, Port)

        # # Test consting
        assert isinstance(m.fs.ion_exchange.costing, Block)
        assert isinstance(m.fs.ion_exchange.costing.capital_cost, Var)
        assert isinstance(m.fs.ion_exchange.costing.fixed_operating_cost, Var)

        var_str_list = [
            "total_capital_cost",
            "total_operating_cost",
        ]
        for var_str in var_str_list:
            var = getattr(m.fs.costing, var_str)
            assert isinstance(var, Var)

        # Test arcs
        arc_dict = {
            m.fs.feed_to_ix: (m.fs.feed.outlet, m.fs.ion_exchange.inlet),
            m.fs.ix_to_product: (m.fs.ion_exchange.outlet, m.fs.product.inlet),
        }
        for arc, port_tpl in arc_dict.items():
            assert arc.source is port_tpl[0]
            assert arc.destination is port_tpl[1]

        # test configrations
        assert len(m.fs.ion_exchange.config) == 11
        assert not m.fs.ion_exchange.config.dynamic
        assert not m.fs.ion_exchange.config.has_holdup
        assert m.fs.ion_exchange.config.target_ion == "Ca_2+"
        assert m.fs.ion_exchange.ion_exchange_type == IonExchangeType.cation
        assert m.fs.ion_exchange.config.regenerant == RegenerantChem.NaCl
        assert m.fs.ion_exchange.config.isotherm == IsothermType.langmuir

        assert m.fs.ion_exchange.config.property_package is m.fs.properties
        assert "H2O" in m.fs.properties.component_list

        assert_units_consistent(m)

    @pytest.mark.component
    def test_specific_operating_conditions(self, ix_0D):
        m = ix_0D
        ixf.set_operating_conditions(m)
        ixf.initialize_system(m)
        assert degrees_of_freedom(m) == 0

        solver = get_solver()
        results = solver.solve(m)
        assert_optimal_termination(results)
        assert value(m.fs.feed.properties[0].flow_vol_phase["Liq"]) == pytest.approx(
            0.05, rel=1e-3
        )
        assert value(m.fs.product.properties[0].flow_vol_phase["Liq"]) == pytest.approx(
            0.049995010, rel=1e-3
        )
        assert value(
            sum(
                m.fs.feed.properties[0].conc_mass_phase_comp["Liq", j]
                for j in m.fs.properties.ion_set
            )
        ) == pytest.approx(0.1, rel=1e-3)
        assert value(
            sum(
                m.fs.product.properties[0].conc_mass_phase_comp["Liq", j]
                for j in m.fs.properties.ion_set
            )
        ) == pytest.approx(0.000211438, rel=1e-3)

        assert value(m.fs.ion_exchange.number_columns) == pytest.approx(4, rel=1e-3)
        assert value(m.fs.ion_exchange.bed_depth) == pytest.approx(1.7, rel=1e-3)
        assert value(m.fs.ion_exchange.t_breakthru) == pytest.approx(
            56759.75759, rel=1e-3
        )
        assert value(m.fs.ion_exchange.partition_ratio) == pytest.approx(
            235.99899, rel=1e-3
        )

        assert value(m.fs.costing.specific_energy_consumption) == pytest.approx(
            0.057245, rel=1e-3
        )
<<<<<<< HEAD
        assert value(m.fs.costing.LCOW) == pytest.approx(0.265142128, rel=1e-3)
=======
        assert value(m.fs.costing.LCOW) == pytest.approx(0.191008, rel=1e-3)
>>>>>>> fa126c51

    @pytest.mark.component
    def test_optimization(self, ix_0D):
        m = ix_0D
        ixf.optimize_system(m)
        isinstance(m.fs.obj, Objective)
        assert m.fs.obj.expr == m.fs.costing.LCOW
        assert degrees_of_freedom(m) == 2

        assert value(m.fs.feed.properties[0].flow_vol_phase["Liq"]) == pytest.approx(
            0.05, rel=1e-3
        )
        assert value(m.fs.product.properties[0].flow_vol_phase["Liq"]) == pytest.approx(
            0.04999624, rel=1e-3
        )
        assert value(
            sum(
                m.fs.feed.properties[0].conc_mass_phase_comp["Liq", j]
                for j in m.fs.properties.ion_set
            )
        ) == pytest.approx(0.1, rel=1e-3)
        assert value(
            sum(
                m.fs.product.properties[0].conc_mass_phase_comp["Liq", j]
                for j in m.fs.properties.ion_set
            )
        ) == pytest.approx(0.025, rel=1e-3)
        ix = m.fs.ion_exchange
        num_col = math.ceil(
            ix.number_columns()
        )  # To eliminate fractional number of columns
        bed_depth = ix.bed_depth()
        ix.bed_depth.fix(bed_depth)
        ix.number_columns.fix(num_col)
        results = solver.solve(m)
        assert_optimal_termination(results)
        assert degrees_of_freedom(m) == 0
<<<<<<< HEAD
        assert value(m.fs.ion_exchange.number_columns) == 4
        assert value(m.fs.ion_exchange.bed_depth) == pytest.approx(1.88055, rel=1e-3)
        assert value(m.fs.ion_exchange.t_breakthru) == pytest.approx(
            133635.328, rel=1e-3
=======
        assert value(m.fs.ion_exchange.number_columns) == 7
        assert value(m.fs.ion_exchange.bed_depth) == pytest.approx(1.38976, rel=1e-3)
        assert value(m.fs.ion_exchange.t_breakthru) == pytest.approx(
            133134.2829, rel=1e-3
>>>>>>> fa126c51
        )
        assert value(m.fs.ion_exchange.dimensionless_time) == pytest.approx(
            1.33210077, rel=1e-3
        )
        assert value(m.fs.costing.specific_energy_consumption) == pytest.approx(
<<<<<<< HEAD
            0.06949, rel=1e-3
        )
        assert value(m.fs.costing.LCOW) == pytest.approx(0.18896, rel=1e-3)
=======
            0.039173, rel=1e-3
        )
        assert value(m.fs.costing.LCOW) == pytest.approx(0.112747, rel=1e-3)
>>>>>>> fa126c51

    @pytest.mark.unit
    def test_main_fun(self):
        m = ixf.main()

        assert degrees_of_freedom(m) == 0
<<<<<<< HEAD
        assert value(m.fs.ion_exchange.number_columns) == 4
        assert value(m.fs.ion_exchange.bed_depth) == pytest.approx(1.88055, rel=1e-3)
        assert value(m.fs.ion_exchange.t_breakthru) == pytest.approx(
            133635.328, rel=1e-3
=======
        assert value(m.fs.ion_exchange.number_columns) == 7
        assert value(m.fs.ion_exchange.bed_depth) == pytest.approx(1.38976, rel=1e-3)
        assert value(m.fs.ion_exchange.t_breakthru) == pytest.approx(
            133134.2829, rel=1e-3
>>>>>>> fa126c51
        )
        assert value(m.fs.ion_exchange.dimensionless_time) == pytest.approx(
            1.33210077, rel=1e-3
        )
        assert value(m.fs.costing.specific_energy_consumption) == pytest.approx(
<<<<<<< HEAD
            0.06949, rel=1e-3
        )
        assert value(m.fs.costing.LCOW) == pytest.approx(0.18896, rel=1e-3)
=======
            0.039173, rel=1e-3
        )
        assert value(m.fs.costing.LCOW) == pytest.approx(0.112747, rel=1e-3)
>>>>>>> fa126c51
<|MERGE_RESOLUTION|>--- conflicted
+++ resolved
@@ -150,11 +150,8 @@
         assert value(m.fs.costing.specific_energy_consumption) == pytest.approx(
             0.057245, rel=1e-3
         )
-<<<<<<< HEAD
-        assert value(m.fs.costing.LCOW) == pytest.approx(0.265142128, rel=1e-3)
-=======
+
         assert value(m.fs.costing.LCOW) == pytest.approx(0.191008, rel=1e-3)
->>>>>>> fa126c51
 
     @pytest.mark.component
     def test_optimization(self, ix_0D):
@@ -192,59 +189,35 @@
         results = solver.solve(m)
         assert_optimal_termination(results)
         assert degrees_of_freedom(m) == 0
-<<<<<<< HEAD
-        assert value(m.fs.ion_exchange.number_columns) == 4
-        assert value(m.fs.ion_exchange.bed_depth) == pytest.approx(1.88055, rel=1e-3)
-        assert value(m.fs.ion_exchange.t_breakthru) == pytest.approx(
-            133635.328, rel=1e-3
-=======
+
         assert value(m.fs.ion_exchange.number_columns) == 7
         assert value(m.fs.ion_exchange.bed_depth) == pytest.approx(1.38976, rel=1e-3)
         assert value(m.fs.ion_exchange.t_breakthru) == pytest.approx(
             133134.2829, rel=1e-3
->>>>>>> fa126c51
         )
         assert value(m.fs.ion_exchange.dimensionless_time) == pytest.approx(
             1.33210077, rel=1e-3
         )
         assert value(m.fs.costing.specific_energy_consumption) == pytest.approx(
-<<<<<<< HEAD
-            0.06949, rel=1e-3
-        )
-        assert value(m.fs.costing.LCOW) == pytest.approx(0.18896, rel=1e-3)
-=======
             0.039173, rel=1e-3
         )
         assert value(m.fs.costing.LCOW) == pytest.approx(0.112747, rel=1e-3)
->>>>>>> fa126c51
+
 
     @pytest.mark.unit
     def test_main_fun(self):
         m = ixf.main()
 
         assert degrees_of_freedom(m) == 0
-<<<<<<< HEAD
-        assert value(m.fs.ion_exchange.number_columns) == 4
-        assert value(m.fs.ion_exchange.bed_depth) == pytest.approx(1.88055, rel=1e-3)
-        assert value(m.fs.ion_exchange.t_breakthru) == pytest.approx(
-            133635.328, rel=1e-3
-=======
         assert value(m.fs.ion_exchange.number_columns) == 7
         assert value(m.fs.ion_exchange.bed_depth) == pytest.approx(1.38976, rel=1e-3)
         assert value(m.fs.ion_exchange.t_breakthru) == pytest.approx(
             133134.2829, rel=1e-3
->>>>>>> fa126c51
         )
         assert value(m.fs.ion_exchange.dimensionless_time) == pytest.approx(
             1.33210077, rel=1e-3
         )
         assert value(m.fs.costing.specific_energy_consumption) == pytest.approx(
-<<<<<<< HEAD
-            0.06949, rel=1e-3
-        )
-        assert value(m.fs.costing.LCOW) == pytest.approx(0.18896, rel=1e-3)
-=======
             0.039173, rel=1e-3
         )
-        assert value(m.fs.costing.LCOW) == pytest.approx(0.112747, rel=1e-3)
->>>>>>> fa126c51
+        assert value(m.fs.costing.LCOW) == pytest.approx(0.112747, rel=1e-3)