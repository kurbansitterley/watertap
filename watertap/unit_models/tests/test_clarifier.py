#################################################################################
# WaterTAP Copyright (c) 2020-2026, The Regents of the University of California,
# through Lawrence Berkeley National Laboratory, Oak Ridge National Laboratory,
# National Laboratory of the Rockies, and National Energy Technology
# Laboratory (subject to receipt of any required approvals from the U.S. Dept.
# of Energy). All rights reserved.
#
# Please see the files COPYRIGHT.md and LICENSE.md for full copyright and license
# information, respectively. These files are also available online at the URL
# "https://github.com/watertap-org/watertap/"
#################################################################################
"""
Tests for clarifier.
"""
__author__ = "Chenyu Wang"
import pytest
from pyomo.environ import (
    ConcreteModel,
    units,
    Suffix,
    TransformationFactory,
)

from idaes.core import FlowsheetBlock, UnitModelCostingBlock
from idaes.models.unit_models.separator import SplittingType
from idaes.core.util.scaling import (
    get_jacobian,
    jacobian_cond,
)
<<<<<<< HEAD
import idaes.core.util.scaling as iscale
from idaes.core.scaling.scaler_profiling import ScalingProfiler
=======
from watertap.core.solvers import get_solver
>>>>>>> 723576a4

from watertap.unit_models.tests.unit_test_harness import UnitTestHarness
from watertap.unit_models import Clarifier, ClarifierScaler
from watertap.property_models import (
    ASM1ParameterBlock,
    ASM1PropertiesScaler,
)
from watertap.costing import WaterTAPCosting
from watertap.costing.unit_models.clarifier import (
    cost_circular_clarifier,
    cost_rectangular_clarifier,
    cost_primary_clarifier,
)
from watertap.core.solvers import get_solver

# -----------------------------------------------------------------------------
# Get default solver for testing
solver = get_solver()


# -----------------------------------------------------------------------------
def build():
    m = ConcreteModel()
    m.fs = FlowsheetBlock(dynamic=False)

    m.fs.properties = ASM1ParameterBlock()

    m.fs.unit = Clarifier(
        property_package=m.fs.properties,
        outlet_list=["underflow", "effluent"],
        split_basis=SplittingType.componentFlow,
    )

    m.fs.unit.inlet.temperature.fix(298.15 * units.K)
    m.fs.unit.inlet.pressure.fix(1 * units.atm)
    m.fs.unit.inlet.flow_vol.fix(18446 * units.m**3 / units.day)

    m.fs.unit.inlet.conc_mass_comp[0, "S_I"].fix(27 * units.g / units.m**3)
    m.fs.unit.inlet.conc_mass_comp[0, "S_S"].fix(58 * units.g / units.m**3)
    m.fs.unit.inlet.conc_mass_comp[0, "X_I"].fix(92 * units.g / units.m**3)
    m.fs.unit.inlet.conc_mass_comp[0, "X_S"].fix(363 * units.g / units.m**3)
    m.fs.unit.inlet.conc_mass_comp[0, "X_BH"].fix(50 * units.g / units.m**3)
    m.fs.unit.inlet.conc_mass_comp[0, "X_BA"].fix(1e-3 * units.g / units.m**3)
    m.fs.unit.inlet.conc_mass_comp[0, "X_P"].fix(1e-3 * units.g / units.m**3)
    m.fs.unit.inlet.conc_mass_comp[0, "S_O"].fix(1e-3 * units.g / units.m**3)
    m.fs.unit.inlet.conc_mass_comp[0, "S_NO"].fix(1e-3 * units.g / units.m**3)
    m.fs.unit.inlet.conc_mass_comp[0, "S_NH"].fix(23 * units.g / units.m**3)
    m.fs.unit.inlet.conc_mass_comp[0, "S_ND"].fix(5 * units.g / units.m**3)
    m.fs.unit.inlet.conc_mass_comp[0, "X_ND"].fix(16 * units.g / units.m**3)

    # Alkalinity was given in mg/L based on C
    m.fs.unit.inlet.alkalinity[0].fix(7 * units.mol / units.m**3)

    # Unit option
    m.fs.unit.split_fraction[0, "effluent", "H2O"].fix(0.993)
    m.fs.unit.split_fraction[0, "effluent", "S_I"].fix(0.993)
    m.fs.unit.split_fraction[0, "effluent", "S_S"].fix(0.993)
    m.fs.unit.split_fraction[0, "effluent", "X_I"].fix(0.5192)
    m.fs.unit.split_fraction[0, "effluent", "X_S"].fix(0.5192)
    m.fs.unit.split_fraction[0, "effluent", "X_BH"].fix(0.5192)
    m.fs.unit.split_fraction[0, "effluent", "X_BA"].fix(0.5192)
    m.fs.unit.split_fraction[0, "effluent", "X_P"].fix(0.5192)
    m.fs.unit.split_fraction[0, "effluent", "S_O"].fix(0.993)
    m.fs.unit.split_fraction[0, "effluent", "S_NO"].fix(0.993)
    m.fs.unit.split_fraction[0, "effluent", "S_NH"].fix(0.993)
    m.fs.unit.split_fraction[0, "effluent", "S_ND"].fix(0.993)
    m.fs.unit.split_fraction[0, "effluent", "X_ND"].fix(0.5192)
    m.fs.unit.split_fraction[0, "effluent", "S_ALK"].fix(0.993)

    # Set scaling factors for badly scaled variables
    iscale.set_scaling_factor(m.fs.unit.underflow_state[0.0].pressure, 1e-5)
    iscale.set_scaling_factor(
        m.fs.unit.underflow_state[0.0].conc_mass_comp["X_BA"], 1e3
    )
    iscale.set_scaling_factor(m.fs.unit.underflow_state[0.0].conc_mass_comp["X_P"], 1e3)
    iscale.set_scaling_factor(m.fs.unit.underflow_state[0.0].conc_mass_comp["S_O"], 1e3)
    iscale.set_scaling_factor(
        m.fs.unit.underflow_state[0.0].conc_mass_comp["S_NO"], 1e3
    )
    iscale.set_scaling_factor(m.fs.unit.effluent_state[0.0].pressure, 1e-5)
    iscale.set_scaling_factor(m.fs.unit.effluent_state[0.0].conc_mass_comp["X_BA"], 1e7)
    iscale.set_scaling_factor(m.fs.unit.effluent_state[0.0].conc_mass_comp["X_P"], 1e7)
    iscale.set_scaling_factor(m.fs.unit.effluent_state[0.0].conc_mass_comp["S_O"], 1e7)
    iscale.set_scaling_factor(m.fs.unit.effluent_state[0.0].conc_mass_comp["S_NO"], 1e7)

    iscale.calculate_scaling_factors(m.fs.unit)

    return m


class TestClarifier(UnitTestHarness):
    def configure(self):
        m = build()

        self.unit_solutions[m.fs.unit.underflow.conc_mass_comp[0, "S_I"]] = 0.027
        self.unit_solutions[m.fs.unit.underflow.conc_mass_comp[0, "S_S"]] = 0.058
        self.unit_solutions[m.fs.unit.underflow.conc_mass_comp[0, "X_I"]] = 6.3190857
        self.unit_solutions[m.fs.unit.underflow.conc_mass_comp[0, "X_S"]] = 24.9329142
        self.unit_solutions[m.fs.unit.underflow.conc_mass_comp[0, "X_BH"]] = 3.4342857
        self.unit_solutions[m.fs.unit.underflow.conc_mass_comp[0, "X_BA"]] = 6.868571e-5
        self.unit_solutions[m.fs.unit.underflow.conc_mass_comp[0, "X_P"]] = 6.868571e-5
        self.unit_solutions[m.fs.unit.underflow.conc_mass_comp[0, "S_O"]] = 1e-6
        self.unit_solutions[m.fs.unit.underflow.conc_mass_comp[0, "S_NO"]] = 1e-6
        self.unit_solutions[m.fs.unit.underflow.conc_mass_comp[0, "S_NH"]] = 0.023
        self.unit_solutions[m.fs.unit.underflow.conc_mass_comp[0, "S_ND"]] = 0.005
        self.unit_solutions[m.fs.unit.underflow.conc_mass_comp[0, "X_ND"]] = 1.098971

        self.unit_solutions[m.fs.unit.effluent.conc_mass_comp[0, "S_I"]] = 0.027
        self.unit_solutions[m.fs.unit.effluent.conc_mass_comp[0, "S_S"]] = 0.058
        self.unit_solutions[m.fs.unit.effluent.conc_mass_comp[0, "X_I"]] = 0.0481031
        self.unit_solutions[m.fs.unit.effluent.conc_mass_comp[0, "X_S"]] = 0.189798
        self.unit_solutions[m.fs.unit.effluent.conc_mass_comp[0, "X_BH"]] = 0.0261430
        self.unit_solutions[m.fs.unit.effluent.conc_mass_comp[0, "X_BA"]] = 5.228600e-7
        self.unit_solutions[m.fs.unit.effluent.conc_mass_comp[0, "X_P"]] = 5.228600e-7
        self.unit_solutions[m.fs.unit.effluent.conc_mass_comp[0, "S_O"]] = 1e-6
        self.unit_solutions[m.fs.unit.effluent.conc_mass_comp[0, "S_NO"]] = 1e-6
        self.unit_solutions[m.fs.unit.effluent.conc_mass_comp[0, "S_NH"]] = 0.023
        self.unit_solutions[m.fs.unit.effluent.conc_mass_comp[0, "S_ND"]] = 0.005
        self.unit_solutions[m.fs.unit.effluent.conc_mass_comp[0, "X_ND"]] = 0.00836576

        self.conservation_equality = {
            "Check 1": {
                "in": m.fs.unit.inlet.flow_vol[0]
                * (
                    m.fs.unit.inlet.conc_mass_comp[0, "S_I"]
                    + m.fs.unit.inlet.conc_mass_comp[0, "S_S"]
                    + m.fs.unit.inlet.conc_mass_comp[0, "X_I"]
                    + m.fs.unit.inlet.conc_mass_comp[0, "X_S"]
                    + m.fs.unit.inlet.conc_mass_comp[0, "X_BH"]
                    + m.fs.unit.inlet.conc_mass_comp[0, "X_BA"]
                    + m.fs.unit.inlet.conc_mass_comp[0, "X_P"]
                    + m.fs.unit.inlet.conc_mass_comp[0, "S_O"]
                    + m.fs.unit.inlet.conc_mass_comp[0, "S_NO"]
                    + m.fs.unit.inlet.conc_mass_comp[0, "S_NH"]
                    + m.fs.unit.inlet.conc_mass_comp[0, "S_ND"]
                    + m.fs.unit.inlet.conc_mass_comp[0, "X_ND"]
                ),
                "out": m.fs.unit.underflow.flow_vol[0]
                * (
                    m.fs.unit.underflow.conc_mass_comp[0, "S_I"]
                    + m.fs.unit.underflow.conc_mass_comp[0, "S_S"]
                    + m.fs.unit.underflow.conc_mass_comp[0, "X_I"]
                    + m.fs.unit.underflow.conc_mass_comp[0, "X_S"]
                    + m.fs.unit.underflow.conc_mass_comp[0, "X_BH"]
                    + m.fs.unit.underflow.conc_mass_comp[0, "X_BA"]
                    + m.fs.unit.underflow.conc_mass_comp[0, "X_P"]
                    + m.fs.unit.underflow.conc_mass_comp[0, "S_O"]
                    + m.fs.unit.underflow.conc_mass_comp[0, "S_NO"]
                    + m.fs.unit.underflow.conc_mass_comp[0, "S_NH"]
                    + m.fs.unit.underflow.conc_mass_comp[0, "S_ND"]
                    + m.fs.unit.underflow.conc_mass_comp[0, "X_ND"]
                )
                + m.fs.unit.effluent.flow_vol[0]
                * (
                    m.fs.unit.effluent.conc_mass_comp[0, "S_I"]
                    + m.fs.unit.effluent.conc_mass_comp[0, "S_S"]
                    + m.fs.unit.effluent.conc_mass_comp[0, "X_I"]
                    + m.fs.unit.effluent.conc_mass_comp[0, "X_S"]
                    + m.fs.unit.effluent.conc_mass_comp[0, "X_BH"]
                    + m.fs.unit.effluent.conc_mass_comp[0, "X_BA"]
                    + m.fs.unit.effluent.conc_mass_comp[0, "X_P"]
                    + m.fs.unit.effluent.conc_mass_comp[0, "S_O"]
                    + m.fs.unit.effluent.conc_mass_comp[0, "S_NO"]
                    + m.fs.unit.effluent.conc_mass_comp[0, "S_NH"]
                    + m.fs.unit.effluent.conc_mass_comp[0, "S_ND"]
                    + m.fs.unit.effluent.conc_mass_comp[0, "X_ND"]
                ),
            },
        }

        return m


class TestCircularCosting(UnitTestHarness):
    def configure(self):
        m = build()

        # Add unit model costing
        m.fs.costing = WaterTAPCosting()

        m.fs.unit.costing = UnitModelCostingBlock(
            flowsheet_costing_block=m.fs.costing, costing_method=cost_circular_clarifier
        )
        m.fs.unit.surface_area.fix(1500 * units.m**2)

        iscale.set_scaling_factor(m.fs.unit.costing.capital_cost, 1e-6)

        m.fs.costing.cost_process()

        self.unit_solutions[m.fs.unit.costing.capital_cost] = 1681573 * 2

        self.conservation_equality = {
            "Check 1": {
                "in": m.fs.unit.inlet.flow_vol[0],
                "out": m.fs.unit.underflow.flow_vol[0] + m.fs.unit.effluent.flow_vol[0],
            },
        }

        return m


class TestRectangularCosting(UnitTestHarness):
    def configure(self):
        m = build()

        # Add unit model costing
        m.fs.costing = WaterTAPCosting()

        m.fs.unit.costing = UnitModelCostingBlock(
            flowsheet_costing_block=m.fs.costing,
            costing_method=cost_rectangular_clarifier,
        )
        m.fs.unit.surface_area.fix(1500 * units.m**2)

        iscale.set_scaling_factor(m.fs.unit.costing.capital_cost, 1e-6)

        m.fs.costing.cost_process()

        self.unit_solutions[m.fs.unit.costing.capital_cost] = 2131584 * 2

        self.conservation_equality = {
            "Check 1": {
                "in": m.fs.unit.inlet.flow_vol[0],
                "out": m.fs.unit.underflow.flow_vol[0] + m.fs.unit.effluent.flow_vol[0],
            },
        }

        return m


class TestPrimaryClarifierCosting(UnitTestHarness):
    def configure(self):
        m = build()

        # Add unit model costing
        m.fs.costing = WaterTAPCosting()

        m.fs.unit.costing = UnitModelCostingBlock(
            flowsheet_costing_block=m.fs.costing, costing_method=cost_primary_clarifier
        )
        m.fs.unit.surface_area.fix(1500 * units.m**2)

        iscale.set_scaling_factor(m.fs.unit.costing.capital_cost, 1e-6)

        m.fs.costing.cost_process()

        self.unit_solutions[m.fs.unit.costing.capital_cost] = 1390570 * 2

        self.conservation_equality = {
            "Check 1": {
                "in": m.fs.unit.inlet.flow_vol[0],
                "out": m.fs.unit.underflow.flow_vol[0] + m.fs.unit.effluent.flow_vol[0],
            },
        }

        return m


class TestClarifierScaler:
    @pytest.fixture
    def model(self):
        m = ConcreteModel()
        m.fs = FlowsheetBlock(dynamic=False)

        m.fs.properties = ASM1ParameterBlock()

        m.fs.unit = Clarifier(
            property_package=m.fs.properties,
            outlet_list=["underflow", "effluent"],
            split_basis=SplittingType.componentFlow,
        )

        m.fs.unit.inlet.temperature.fix(298.15 * units.K)
        m.fs.unit.inlet.pressure.fix(1 * units.atm)
        m.fs.unit.inlet.flow_vol.fix(18446 * units.m**3 / units.day)

        m.fs.unit.inlet.conc_mass_comp[0, "S_I"].fix(27 * units.g / units.m**3)
        m.fs.unit.inlet.conc_mass_comp[0, "S_S"].fix(58 * units.g / units.m**3)
        m.fs.unit.inlet.conc_mass_comp[0, "X_I"].fix(92 * units.g / units.m**3)
        m.fs.unit.inlet.conc_mass_comp[0, "X_S"].fix(363 * units.g / units.m**3)
        m.fs.unit.inlet.conc_mass_comp[0, "X_BH"].fix(50 * units.g / units.m**3)
        m.fs.unit.inlet.conc_mass_comp[0, "X_BA"].fix(1e-3 * units.g / units.m**3)
        m.fs.unit.inlet.conc_mass_comp[0, "X_P"].fix(1e-3 * units.g / units.m**3)
        m.fs.unit.inlet.conc_mass_comp[0, "S_O"].fix(1e-3 * units.g / units.m**3)
        m.fs.unit.inlet.conc_mass_comp[0, "S_NO"].fix(1e-3 * units.g / units.m**3)
        m.fs.unit.inlet.conc_mass_comp[0, "S_NH"].fix(23 * units.g / units.m**3)
        m.fs.unit.inlet.conc_mass_comp[0, "S_ND"].fix(5 * units.g / units.m**3)
        m.fs.unit.inlet.conc_mass_comp[0, "X_ND"].fix(16 * units.g / units.m**3)

        # Alkalinity was given in mg/L based on C
        m.fs.unit.inlet.alkalinity[0].fix(7 * units.mol / units.m**3)

        # Unit option
        m.fs.unit.split_fraction[0, "effluent", "H2O"].fix(0.993)
        m.fs.unit.split_fraction[0, "effluent", "S_I"].fix(0.993)
        m.fs.unit.split_fraction[0, "effluent", "S_S"].fix(0.993)
        m.fs.unit.split_fraction[0, "effluent", "X_I"].fix(0.5192)
        m.fs.unit.split_fraction[0, "effluent", "X_S"].fix(0.5192)
        m.fs.unit.split_fraction[0, "effluent", "X_BH"].fix(0.5192)
        m.fs.unit.split_fraction[0, "effluent", "X_BA"].fix(0.5192)
        m.fs.unit.split_fraction[0, "effluent", "X_P"].fix(0.5192)
        m.fs.unit.split_fraction[0, "effluent", "S_O"].fix(0.993)
        m.fs.unit.split_fraction[0, "effluent", "S_NO"].fix(0.993)
        m.fs.unit.split_fraction[0, "effluent", "S_NH"].fix(0.993)
        m.fs.unit.split_fraction[0, "effluent", "S_ND"].fix(0.993)
        m.fs.unit.split_fraction[0, "effluent", "X_ND"].fix(0.5192)
        m.fs.unit.split_fraction[0, "effluent", "S_ALK"].fix(0.993)

        return m

    @pytest.mark.component
    def test_variable_scaling_routine(self, model):
        scaler = model.fs.unit.default_scaler()

        assert isinstance(scaler, ClarifierScaler)

        scaler.variable_scaling_routine(model.fs.unit)

        # Inlet state
        sfx_in = model.fs.unit.mixed_state[0].scaling_factor
        # Scaling factors for FTP
        assert isinstance(sfx_in, Suffix)
        assert len(sfx_in) == 3

        # Outlet state - should be the same as the inlet
        sfx_underflow = model.fs.unit.underflow_state[0].scaling_factor
        assert isinstance(sfx_underflow, Suffix)
        # Scaling factors for FTP
        assert len(sfx_underflow) == 3

        sfx_effluent = model.fs.unit.effluent_state[0].scaling_factor
        assert isinstance(sfx_effluent, Suffix)
        # Scaling factors for FTP
        assert len(sfx_effluent) == 3

        # Check that unit model has scaling factors
        sfx_unit = model.fs.unit.scaling_factor
        assert isinstance(sfx_unit, Suffix)
        # Scaling factors for surface area and electricity consumption
        assert len(sfx_unit) == 2

    @pytest.mark.component
    def test_constraint_scaling_routine(self, model):
        scaler = model.fs.unit.default_scaler()

        assert isinstance(scaler, ClarifierScaler)

        scaler.constraint_scaling_routine(model.fs.unit)

        sfx_unit = model.fs.unit.scaling_factor
        assert isinstance(sfx_unit, Suffix)
        # Scaling factors for electricity consumption and other unit model constraints
        assert len(sfx_unit) == 47

    @pytest.mark.component
    def test_scale_model(self, model):
        scaler = model.fs.unit.default_scaler()

        assert isinstance(scaler, ClarifierScaler)

        scaler.scale_model(model.fs.unit)

        # Inlet state
        sfx_in = model.fs.unit.mixed_state[0].scaling_factor
        assert isinstance(sfx_in, Suffix)
        # Scaling factors for FTP
        assert len(sfx_in) == 3

        # Outlet state - should be the same as the inlet
        sfx_underflow = model.fs.unit.underflow_state[0].scaling_factor
        assert isinstance(sfx_underflow, Suffix)
        # Scaling factors for FTP
        assert len(sfx_underflow) == 3

        sfx_effluent = model.fs.unit.underflow_state[0].scaling_factor
        assert isinstance(sfx_effluent, Suffix)
        # Scaling factors for FTP
        assert len(sfx_effluent) == 3

        # Check that unit model has scaling factors
        sfx_unit = model.fs.unit.scaling_factor
        assert isinstance(sfx_unit, Suffix)
        # Scaling factors for surface area, electricity consumption, and other unit model variables/constraints
        assert len(sfx_unit) == 49

    @pytest.mark.integration
    def test_example_case_iscale(self):
        m = ConcreteModel()
        m.fs = FlowsheetBlock(dynamic=False)

        m.fs.properties = ASM1ParameterBlock()

        m.fs.unit = Clarifier(
            property_package=m.fs.properties,
            outlet_list=["underflow", "effluent"],
            split_basis=SplittingType.componentFlow,
        )

        m.fs.unit.inlet.temperature.fix(298.15 * units.K)
        m.fs.unit.inlet.pressure.fix(1 * units.atm)
        m.fs.unit.inlet.flow_vol.fix(18446 * units.m**3 / units.day)

        m.fs.unit.inlet.conc_mass_comp[0, "S_I"].fix(27 * units.g / units.m**3)
        m.fs.unit.inlet.conc_mass_comp[0, "S_S"].fix(58 * units.g / units.m**3)
        m.fs.unit.inlet.conc_mass_comp[0, "X_I"].fix(92 * units.g / units.m**3)
        m.fs.unit.inlet.conc_mass_comp[0, "X_S"].fix(363 * units.g / units.m**3)
        m.fs.unit.inlet.conc_mass_comp[0, "X_BH"].fix(50 * units.g / units.m**3)
        m.fs.unit.inlet.conc_mass_comp[0, "X_BA"].fix(1e-3 * units.g / units.m**3)
        m.fs.unit.inlet.conc_mass_comp[0, "X_P"].fix(1e-3 * units.g / units.m**3)
        m.fs.unit.inlet.conc_mass_comp[0, "S_O"].fix(1e-3 * units.g / units.m**3)
        m.fs.unit.inlet.conc_mass_comp[0, "S_NO"].fix(1e-3 * units.g / units.m**3)
        m.fs.unit.inlet.conc_mass_comp[0, "S_NH"].fix(23 * units.g / units.m**3)
        m.fs.unit.inlet.conc_mass_comp[0, "S_ND"].fix(5 * units.g / units.m**3)
        m.fs.unit.inlet.conc_mass_comp[0, "X_ND"].fix(16 * units.g / units.m**3)

        # Alkalinity was given in mg/L based on C
        m.fs.unit.inlet.alkalinity[0].fix(7 * units.mol / units.m**3)

        # Unit option
        m.fs.unit.split_fraction[0, "effluent", "H2O"].fix(0.993)
        m.fs.unit.split_fraction[0, "effluent", "S_I"].fix(0.993)
        m.fs.unit.split_fraction[0, "effluent", "S_S"].fix(0.993)
        m.fs.unit.split_fraction[0, "effluent", "X_I"].fix(0.5192)
        m.fs.unit.split_fraction[0, "effluent", "X_S"].fix(0.5192)
        m.fs.unit.split_fraction[0, "effluent", "X_BH"].fix(0.5192)
        m.fs.unit.split_fraction[0, "effluent", "X_BA"].fix(0.5192)
        m.fs.unit.split_fraction[0, "effluent", "X_P"].fix(0.5192)
        m.fs.unit.split_fraction[0, "effluent", "S_O"].fix(0.993)
        m.fs.unit.split_fraction[0, "effluent", "S_NO"].fix(0.993)
        m.fs.unit.split_fraction[0, "effluent", "S_NH"].fix(0.993)
        m.fs.unit.split_fraction[0, "effluent", "S_ND"].fix(0.993)
        m.fs.unit.split_fraction[0, "effluent", "X_ND"].fix(0.5192)
        m.fs.unit.split_fraction[0, "effluent", "S_ALK"].fix(0.993)

        # Set scaling factors for badly scaled variables
        iscale.set_scaling_factor(m.fs.unit.underflow_state[0.0].pressure, 1e-5)
        iscale.set_scaling_factor(
            m.fs.unit.underflow_state[0.0].conc_mass_comp["X_BA"], 1e3
        )
        iscale.set_scaling_factor(
            m.fs.unit.underflow_state[0.0].conc_mass_comp["X_P"], 1e3
        )
        iscale.set_scaling_factor(
            m.fs.unit.underflow_state[0.0].conc_mass_comp["S_O"], 1e3
        )
        iscale.set_scaling_factor(
            m.fs.unit.underflow_state[0.0].conc_mass_comp["S_NO"], 1e3
        )
        iscale.set_scaling_factor(m.fs.unit.effluent_state[0.0].pressure, 1e-5)
        iscale.set_scaling_factor(
            m.fs.unit.effluent_state[0.0].conc_mass_comp["X_BA"], 1e7
        )
        iscale.set_scaling_factor(
            m.fs.unit.effluent_state[0.0].conc_mass_comp["X_P"], 1e7
        )
        iscale.set_scaling_factor(
            m.fs.unit.effluent_state[0.0].conc_mass_comp["S_O"], 1e7
        )
        iscale.set_scaling_factor(
            m.fs.unit.effluent_state[0.0].conc_mass_comp["S_NO"], 1e7
        )

        iscale.calculate_scaling_factors(m.fs.unit)

        # Check condition number to confirm scaling
        sm = TransformationFactory("core.scale_model").create_using(m, rename=False)
        jac, _ = get_jacobian(sm, scaled=False)
        assert (jacobian_cond(jac=jac, scaled=False)) == pytest.approx(
            2.955746851e9, rel=1e-3
        )

    @pytest.mark.integration
    def test_example_case_scaler(self):
        m = ConcreteModel()
        m.fs = FlowsheetBlock(dynamic=False)

        m.fs.properties = ASM1ParameterBlock()

        m.fs.unit = Clarifier(
            property_package=m.fs.properties,
            outlet_list=["underflow", "effluent"],
            split_basis=SplittingType.componentFlow,
        )

        m.fs.unit.inlet.temperature.fix(298.15 * units.K)
        m.fs.unit.inlet.pressure.fix(1 * units.atm)
        m.fs.unit.inlet.flow_vol.fix(18446 * units.m**3 / units.day)

        m.fs.unit.inlet.conc_mass_comp[0, "S_I"].fix(27 * units.g / units.m**3)
        m.fs.unit.inlet.conc_mass_comp[0, "S_S"].fix(58 * units.g / units.m**3)
        m.fs.unit.inlet.conc_mass_comp[0, "X_I"].fix(92 * units.g / units.m**3)
        m.fs.unit.inlet.conc_mass_comp[0, "X_S"].fix(363 * units.g / units.m**3)
        m.fs.unit.inlet.conc_mass_comp[0, "X_BH"].fix(50 * units.g / units.m**3)
        m.fs.unit.inlet.conc_mass_comp[0, "X_BA"].fix(1e-3 * units.g / units.m**3)
        m.fs.unit.inlet.conc_mass_comp[0, "X_P"].fix(1e-3 * units.g / units.m**3)
        m.fs.unit.inlet.conc_mass_comp[0, "S_O"].fix(1e-3 * units.g / units.m**3)
        m.fs.unit.inlet.conc_mass_comp[0, "S_NO"].fix(1e-3 * units.g / units.m**3)
        m.fs.unit.inlet.conc_mass_comp[0, "S_NH"].fix(23 * units.g / units.m**3)
        m.fs.unit.inlet.conc_mass_comp[0, "S_ND"].fix(5 * units.g / units.m**3)
        m.fs.unit.inlet.conc_mass_comp[0, "X_ND"].fix(16 * units.g / units.m**3)

        # Alkalinity was given in mg/L based on C
        m.fs.unit.inlet.alkalinity[0].fix(7 * units.mol / units.m**3)

        # Unit option
        m.fs.unit.split_fraction[0, "effluent", "H2O"].fix(0.993)
        m.fs.unit.split_fraction[0, "effluent", "S_I"].fix(0.993)
        m.fs.unit.split_fraction[0, "effluent", "S_S"].fix(0.993)
        m.fs.unit.split_fraction[0, "effluent", "X_I"].fix(0.5192)
        m.fs.unit.split_fraction[0, "effluent", "X_S"].fix(0.5192)
        m.fs.unit.split_fraction[0, "effluent", "X_BH"].fix(0.5192)
        m.fs.unit.split_fraction[0, "effluent", "X_BA"].fix(0.5192)
        m.fs.unit.split_fraction[0, "effluent", "X_P"].fix(0.5192)
        m.fs.unit.split_fraction[0, "effluent", "S_O"].fix(0.993)
        m.fs.unit.split_fraction[0, "effluent", "S_NO"].fix(0.993)
        m.fs.unit.split_fraction[0, "effluent", "S_NH"].fix(0.993)
        m.fs.unit.split_fraction[0, "effluent", "S_ND"].fix(0.993)
        m.fs.unit.split_fraction[0, "effluent", "X_ND"].fix(0.5192)
        m.fs.unit.split_fraction[0, "effluent", "S_ALK"].fix(0.993)

        scaler = ClarifierScaler()
        scaler.scale_model(
            m.fs.unit,
            submodel_scalers={
                m.fs.unit.mixed_state: ASM1PropertiesScaler,
                m.fs.unit.underflow_state: ASM1PropertiesScaler,
                m.fs.unit.effluent_state: ASM1PropertiesScaler,
            },
        )

        # Check condition number to confirm scaling
        sm = TransformationFactory("core.scale_model").create_using(m, rename=False)
        jac, _ = get_jacobian(sm, scaled=False)
        assert (jacobian_cond(jac=jac, scaled=False)) == pytest.approx(
            2729.85, rel=1e-3
        )


def build_model():
    m = ConcreteModel()
    m.fs = FlowsheetBlock(dynamic=False)

    m.fs.properties = ASM1ParameterBlock()

    m.fs.unit = Clarifier(
        property_package=m.fs.properties,
        outlet_list=["underflow", "effluent"],
        split_basis=SplittingType.componentFlow,
    )

    m.fs.unit.inlet.temperature.fix(298.15 * units.K)
    m.fs.unit.inlet.pressure.fix(1 * units.atm)
    m.fs.unit.inlet.flow_vol.fix(18446 * units.m**3 / units.day)

    m.fs.unit.inlet.conc_mass_comp[0, "S_I"].fix(27 * units.g / units.m**3)
    m.fs.unit.inlet.conc_mass_comp[0, "S_S"].fix(58 * units.g / units.m**3)
    m.fs.unit.inlet.conc_mass_comp[0, "X_I"].fix(92 * units.g / units.m**3)
    m.fs.unit.inlet.conc_mass_comp[0, "X_S"].fix(363 * units.g / units.m**3)
    m.fs.unit.inlet.conc_mass_comp[0, "X_BH"].fix(50 * units.g / units.m**3)
    m.fs.unit.inlet.conc_mass_comp[0, "X_BA"].fix(1e-3 * units.g / units.m**3)
    m.fs.unit.inlet.conc_mass_comp[0, "X_P"].fix(1e-3 * units.g / units.m**3)
    m.fs.unit.inlet.conc_mass_comp[0, "S_O"].fix(1e-3 * units.g / units.m**3)
    m.fs.unit.inlet.conc_mass_comp[0, "S_NO"].fix(1e-3 * units.g / units.m**3)
    m.fs.unit.inlet.conc_mass_comp[0, "S_NH"].fix(23 * units.g / units.m**3)
    m.fs.unit.inlet.conc_mass_comp[0, "S_ND"].fix(5 * units.g / units.m**3)
    m.fs.unit.inlet.conc_mass_comp[0, "X_ND"].fix(16 * units.g / units.m**3)

    # Alkalinity was given in mg/L based on C
    m.fs.unit.inlet.alkalinity[0].fix(7 * units.mol / units.m**3)

    # Unit option
    m.fs.unit.split_fraction[0, "effluent", "H2O"].fix(0.993)
    m.fs.unit.split_fraction[0, "effluent", "S_I"].fix(0.993)
    m.fs.unit.split_fraction[0, "effluent", "S_S"].fix(0.993)
    m.fs.unit.split_fraction[0, "effluent", "X_I"].fix(0.5192)
    m.fs.unit.split_fraction[0, "effluent", "X_S"].fix(0.5192)
    m.fs.unit.split_fraction[0, "effluent", "X_BH"].fix(0.5192)
    m.fs.unit.split_fraction[0, "effluent", "X_BA"].fix(0.5192)
    m.fs.unit.split_fraction[0, "effluent", "X_P"].fix(0.5192)
    m.fs.unit.split_fraction[0, "effluent", "S_O"].fix(0.993)
    m.fs.unit.split_fraction[0, "effluent", "S_NO"].fix(0.993)
    m.fs.unit.split_fraction[0, "effluent", "S_NH"].fix(0.993)
    m.fs.unit.split_fraction[0, "effluent", "S_ND"].fix(0.993)
    m.fs.unit.split_fraction[0, "effluent", "X_ND"].fix(0.5192)
    m.fs.unit.split_fraction[0, "effluent", "S_ALK"].fix(0.993)

    solver = get_solver()
    solver.solve(m)

    return m


def scale_vars_with_scalers(m):
    scaler = ClarifierScaler()
    scaler.scale_model(
        m.fs.unit,
        submodel_scalers={
            m.fs.unit.mixed_state: ASM1PropertiesScaler,
            m.fs.unit.underflow_state: ASM1PropertiesScaler,
            m.fs.unit.effluent_state: ASM1PropertiesScaler,
        },
    )


def scale_vars_with_iscale(m):
    # Set scaling factors for badly scaled variables
    iscale.set_scaling_factor(m.fs.unit.underflow_state[0.0].pressure, 1e-5)
    iscale.set_scaling_factor(
        m.fs.unit.underflow_state[0.0].conc_mass_comp["X_BA"], 1e3
    )
    iscale.set_scaling_factor(m.fs.unit.underflow_state[0.0].conc_mass_comp["X_P"], 1e3)
    iscale.set_scaling_factor(m.fs.unit.underflow_state[0.0].conc_mass_comp["S_O"], 1e3)
    iscale.set_scaling_factor(
        m.fs.unit.underflow_state[0.0].conc_mass_comp["S_NO"], 1e3
    )
    iscale.set_scaling_factor(m.fs.unit.effluent_state[0.0].pressure, 1e-5)
    iscale.set_scaling_factor(m.fs.unit.effluent_state[0.0].conc_mass_comp["X_BA"], 1e7)
    iscale.set_scaling_factor(m.fs.unit.effluent_state[0.0].conc_mass_comp["X_P"], 1e7)
    iscale.set_scaling_factor(m.fs.unit.effluent_state[0.0].conc_mass_comp["S_O"], 1e7)
    iscale.set_scaling_factor(m.fs.unit.effluent_state[0.0].conc_mass_comp["S_NO"], 1e7)

    iscale.calculate_scaling_factors(m.fs.unit)


def perturb_solution(m):
    m.fs.unit.inlet.flow_vol.fix(18446 * 0.8 * units.m**3 / units.day)
    m.fs.unit.split_fraction[0, "effluent", "H2O"].fix(0.993 * 0.35)
    m.fs.unit.inlet.conc_mass_comp[0, "S_I"].fix(27 * 1.5 * units.g / units.m**3)


# TODO Replace these scaling profiler tests with more detailed convergence analysis
# @pytest.mark.requires_idaes_solver
# @pytest.mark.unit
# def test_scaling_profiler_with_scalers():
#     sp = ScalingProfiler(
#         build_model=build_model,
#         user_scaling=scale_vars_with_scalers,
#         perturb_state=perturb_solution,
#     )

#     stream = StringIO()

#     sp.report_scaling_profiles(stream=stream)

#     expected = """
# ============================================================================
# Scaling Profile Report
# ----------------------------------------------------------------------------
# Scaling Method           || User Scaling           || Perfect Scaling
# Unscaled                 || 6.241E+06 | Solved 3   ||
# Vars Only                || 1.359E+10 | Solved 3   || 1.356E+14 | Solved 1
# Harmonic                 || 1.359E+10 | Solved 3   || 1.228E+02 | Solved 1
# Inverse Sum              || 1.359E+10 | Solved 3   || 6.636E+03 | Solved 1
# Inverse Root Sum Squares || 1.359E+10 | Solved 3   || 6.633E+03 | Solved 1
# Inverse Maximum          || 1.359E+10 | Solved 3   || 6.636E+03 | Solved 1
# Inverse Minimum          || 1.359E+10 | Solved 3   || 9.327E+01 | Solved 1
# Nominal L1 Norm          || 1.359E+10 | Solved 3   || 1.817E+03 | Solved 1
# Nominal L2 Norm          || 1.359E+10 | Solved 3   || 3.354E+03 | Solved 1
# Actual L1 Norm           || 1.359E+10 | Solved 3   || 9.450E+01 | Solved 1
# Actual L2 Norm           || 1.359E+10 | Solved 3   || 8.480E+01 | Solved 1
# ============================================================================
# """

#     assert stream.getvalue() == expected


# @pytest.mark.requires_idaes_solver
# @pytest.mark.unit
# def test_scaling_profiler_with_iscale():
#     sp = ScalingProfiler(
#         build_model=build_model,
#         user_scaling=scale_vars_with_iscale,
#         perturb_state=perturb_solution,
#     )

#     stream = StringIO()

#     sp.report_scaling_profiles(stream=stream)

#     expected = """
# ============================================================================
# Scaling Profile Report
# ----------------------------------------------------------------------------
# Scaling Method           || User Scaling           || Perfect Scaling
# Unscaled                 || 6.241E+06 | Solved 3   ||
# Vars Only                || 2.999E+09 | Solved 2   || 1.356E+14 | Solved 1
# Harmonic                 || 1.027E+06 | Solved 2   || 1.228E+02 | Solved 1
# Inverse Sum              || 8.148E+06 | Solved 2   || 6.636E+03 | Solved 1
# Inverse Root Sum Squares || 8.114E+06 | Solved 2   || 6.633E+03 | Solved 1
# Inverse Maximum          || 8.139E+06 | Solved 2   || 6.636E+03 | Solved 1
# Inverse Minimum          || 1.257E+06 | Solved 2   || 9.327E+01 | Solved 1
# Nominal L1 Norm          || 1.632E+09 | Solved 2   || 1.817E+03 | Solved 1
# Nominal L2 Norm          || 1.972E+09 | Solved 2   || 3.354E+03 | Solved 1
# Actual L1 Norm           || 1.776E+05 | Solved 2   || 9.450E+01 | Solved 1
# Actual L2 Norm           || 1.723E+05 | Solved 2   || 8.480E+01 | Solved 1
# ============================================================================
# """

#     assert stream.getvalue() == expected<|MERGE_RESOLUTION|>--- conflicted
+++ resolved
@@ -27,12 +27,7 @@
     get_jacobian,
     jacobian_cond,
 )
-<<<<<<< HEAD
-import idaes.core.util.scaling as iscale
-from idaes.core.scaling.scaler_profiling import ScalingProfiler
-=======
 from watertap.core.solvers import get_solver
->>>>>>> 723576a4
 
 from watertap.unit_models.tests.unit_test_harness import UnitTestHarness
 from watertap.unit_models import Clarifier, ClarifierScaler
