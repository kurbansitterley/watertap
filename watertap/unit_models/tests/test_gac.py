--- conflicted
+++ resolved
@@ -347,13 +347,8 @@
             assert isinstance(port, Port)
 
         # test statistics
-<<<<<<< HEAD
-        assert number_variables(mr) == 88
-        assert number_total_constraints(mr) == 54
-=======
         assert number_variables(mr) == 90
         assert number_total_constraints(mr) == 55
->>>>>>> ac7b9f2b
         assert number_unused_variables(mr) == 10  # dens parameters from properties
 
     @pytest.mark.unit
