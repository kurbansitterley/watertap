#################################################################################
# WaterTAP Copyright (c) 2020-2024, The Regents of the University of California,
# through Lawrence Berkeley National Laboratory, Oak Ridge National Laboratory,
# National Renewable Energy Laboratory, and National Energy Technology
# Laboratory (subject to receipt of any required approvals from the U.S. Dept.
# of Energy). All rights reserved.
#
# Please see the files COPYRIGHT.md and LICENSE.md for full copyright and license
# information, respectively. These files are also available online at the URL
# "https://github.com/watertap-org/watertap/"
#################################################################################
<<<<<<< HEAD

from pyomo.environ import ConcreteModel

from idaes.core import FlowsheetBlock
import idaes.core.util.scaling as iscale

from watertap.core.solvers import get_solver
from watertap.property_models.multicomp_aq_sol_prop_pack import MCASParameterBlock
from watertap.unit_models.ion_exchange_0D import IonExchange0D
from watertap.unit_models.tests.unit_test_harness import UnitTestHarness

__author__ = "Kurban Sitterley"

=======
import pytest
from pyomo.environ import (
    ConcreteModel,
    value,
    assert_optimal_termination,
)

from idaes.core import (
    FlowsheetBlock,
    UnitModelCostingBlock,
)
import idaes.core.util.scaling as iscale
from idaes.core.util.testing import initialization_tester

from watertap.costing import WaterTAPCosting
from watertap.core.util.initialization import check_dof
from watertap.core.solvers import get_solver
from watertap.property_models.multicomp_aq_sol_prop_pack import MCASParameterBlock
from watertap.unit_models.ion_exchange_0D import IonExchange0D
from watertap.unit_models.tests.unit_test_harness import UnitTestHarness

__author__ = "Kurban Sitterley"

>>>>>>> e44c9fec
solver = get_solver()
zero = 1e-8
relative_tolerance = 1e-3


def build_langmuir():

    target_ion = "Ca_2+"
    ion_props = {
        "solute_list": [target_ion],
        "diffusivity_data": {("Liq", target_ion): 9.2e-10},
        "mw_data": {"H2O": 0.018, target_ion: 0.04},
        "charge": {target_ion: 2},
    }
    m = ConcreteModel()
    m.fs = FlowsheetBlock(dynamic=False)
    m.fs.properties = MCASParameterBlock(**ion_props)
    ix_config = {
        "property_package": m.fs.properties,
        "target_ion": target_ion,
    }
    m.fs.unit = ix = IonExchange0D(**ix_config)
<<<<<<< HEAD
=======

>>>>>>> e44c9fec
    ix.process_flow.properties_in.calculate_state(
        var_args={
            ("flow_vol_phase", "Liq"): 0.5,
            ("conc_mass_phase_comp", ("Liq", target_ion)): 0.1,
            ("pressure", None): 101325,
            ("temperature", None): 298,
        },
        hold_state=True,
    )

    ix.process_flow.properties_in[0].flow_mass_phase_comp[...]
    ix.process_flow.properties_out[0].flow_mass_phase_comp[...]
    ix.regeneration_stream[0].flow_mass_phase_comp[...]

    ix.service_flow_rate.fix(15)
    ix.langmuir[target_ion].fix(0.9)
    ix.resin_max_capacity.fix(3)
    ix.bed_depth.fix(1.7)
    ix.dimensionless_time.fix()
    ix.number_columns.fix(8)
    ix.resin_diam.fix()
    ix.resin_bulk_dens.fix()
    ix.bed_porosity.fix()

    m.fs.properties.set_default_scaling(
        "flow_mol_phase_comp", 1e-4, index=("Liq", "H2O")
    )
    m.fs.properties.set_default_scaling(
        "flow_mol_phase_comp", 10, index=("Liq", "Ca_2+")
    )

    iscale.calculate_scaling_factors(m)

    return m


class TestIXLangmuir(UnitTestHarness):
    def configure(self):
        m = build_langmuir()

        self.default_zero = zero
        self.default_relative_tolerance = relative_tolerance

        self.unit_solutions[m.fs.unit.c_norm["Ca_2+"]] = 0.4919
        self.unit_solutions[m.fs.unit.col_height] = 3.488
        self.unit_solutions[m.fs.unit.col_diam] = 3.351
        self.unit_solutions[m.fs.unit.col_height_to_diam_ratio] = 1.0408
        self.unit_solutions[m.fs.unit.number_columns] = 8
        self.unit_solutions[m.fs.unit.t_breakthru] = 52360
        self.unit_solutions[m.fs.unit.vel_bed] = 0.007083
        self.unit_solutions[m.fs.unit.N_Re] = 4.958
        self.unit_solutions[m.fs.unit.N_Sc["Ca_2+"]] = 1086
        self.unit_solutions[m.fs.unit.N_Sh["Ca_2+"]] = 26.296
        self.unit_solutions[m.fs.unit.N_Pe_particle] = 0.10782
        self.unit_solutions[m.fs.unit.N_Pe_bed] = 261.8
        self.unit_solutions[m.fs.unit.resin_eq_capacity] = 1.554
        self.unit_solutions[m.fs.unit.resin_unused_capacity] = 1.445
        self.unit_solutions[m.fs.unit.langmuir["Ca_2+"]] = 0.9
        self.unit_solutions[m.fs.unit.mass_removed["Ca_2+"]] = 65300
        self.unit_solutions[m.fs.unit.num_transfer_units] = 35.5483
        self.unit_solutions[m.fs.unit.dimensionless_time] = 1
        self.unit_solutions[m.fs.unit.partition_ratio] = 217.669
        self.unit_solutions[m.fs.unit.fluid_mass_transfer_coeff["Ca_2+"]] = 3.4561e-05
        self.unit_solutions[m.fs.unit.bw_flow] = 0.09803
        self.unit_solutions[m.fs.unit.bed_expansion_frac] = 0.46395
        self.unit_solutions[m.fs.unit.col_vol_tot] = 246.26
        self.unit_solutions[m.fs.unit.lh] = 0.0
        self.unit_solutions[m.fs.unit.separation_factor["Ca_2+"]] = 1.111
        self.unit_solutions[m.fs.unit.rate_coeff["Ca_2+"]] = 0.00021159
        self.unit_solutions[m.fs.unit.HTU["Ca_2+"]] = 0.04782
        self.unit_solutions[
            m.fs.unit.process_flow.properties_in[0.0].flow_mass_phase_comp["Liq", "H2O"]
        ] = 499.95
        self.unit_solutions[
            m.fs.unit.process_flow.properties_in[0.0].flow_mass_phase_comp[
                "Liq", "Ca_2+"
            ]
        ] = 0.05
        self.unit_solutions[
            m.fs.unit.process_flow.properties_out[0.0].flow_mass_phase_comp[
                "Liq", "H2O"
            ]
        ] = 499.95
        self.unit_solutions[
            m.fs.unit.process_flow.properties_out[0.0].flow_mass_phase_comp[
                "Liq", "Ca_2+"
            ]
        ] = 1.1458e-4
        self.unit_solutions[
            m.fs.unit.regeneration_stream[0.0].flow_mass_phase_comp["Liq", "Ca_2+"]
        ] = 0.049885
        self.unit_solutions[
            m.fs.unit.process_flow.mass_transfer_term[0.0, "Liq", "Ca_2+"]
        ] = -1.24713

        return m

<<<<<<< HEAD

=======
    @pytest.mark.component
    def test_costing(self):
        m = build_langmuir()
        ix = m.fs.unit

        m.fs.costing = WaterTAPCosting()
        ix.costing = UnitModelCostingBlock(flowsheet_costing_block=m.fs.costing)
        m.fs.costing.cost_process()
        m.fs.costing.add_LCOW(ix.process_flow.properties_out[0].flow_vol_phase["Liq"])
        m.fs.costing.add_specific_energy_consumption(
            ix.process_flow.properties_out[0].flow_vol_phase["Liq"], name="SEC"
        )

        check_dof(m, fail_flag=True)
        initialization_tester(m)
        results = solver.solve(m, tee=True)
        assert_optimal_termination(results)

        sys_cost_results = {
            "aggregate_capital_cost": 3993072.4,
            "aggregate_fixed_operating_cost": 36893.3,
            "aggregate_variable_operating_cost": 0.0,
            "aggregate_flow_electricity": 39.498,
            "aggregate_flow_NaCl": 22838957.969,
            "aggregate_flow_costs": {
                "electricity": 24237.08,
                "NaCl": 2079295.202,
            },
            "total_capital_cost": 3993072.4698,
            "total_operating_cost": 2049864.542,
            "LCOW": 0.1724829,
            "SEC": 0.021945,
        }

        for v, r in sys_cost_results.items():
            mv = getattr(m.fs.costing, v)
            if mv.is_indexed():
                for i, s in r.items():
                    assert pytest.approx(s, rel=1e-3) == value(mv[i])
            else:
                assert pytest.approx(r, rel=1e-3) == value(mv)

        ix_cost_results = {
            "capital_cost": 3993072.4,
            "fixed_operating_cost": 36893.3,
            "capital_cost_vessel": 101131.8,
            "capital_cost_resin": 81985.1,
            "capital_cost_regen_tank": 215778.2,
            "capital_cost_backwash_tank": 132704.7,
            "operating_cost_hazardous": 0,
            "flow_mass_regen_soln": 22838957.9,
            "total_pumping_power": 39.4985,
            "backwash_tank_vol": 174042.7,
            "regeneration_tank_vol": 79251.6,
            "direct_capital_cost": 1996536.2,
        }

        for v, r in ix_cost_results.items():
            mv = getattr(m.fs.unit.costing, v)
            if mv.is_indexed():
                for i, s in r.items():
                    assert pytest.approx(s, rel=1e-3) == value(mv[i])
            else:
                assert pytest.approx(r, rel=1e-3) == value(mv)


>>>>>>> e44c9fec
def build_freundlich():

    target_ion = "Cl_-"

    ion_props = {
        "solute_list": [target_ion],
        "diffusivity_data": {("Liq", target_ion): 1e-9},
        "mw_data": {"H2O": 0.018, target_ion: 35.45e-3},
        "charge": {target_ion: -1},
    }

    m = ConcreteModel()
    m.fs = FlowsheetBlock(dynamic=False)
    m.fs.properties = MCASParameterBlock(**ion_props)
    ix_config = {
        "property_package": m.fs.properties,
        "target_ion": target_ion,
        "isotherm": "freundlich",
        "regenerant": "NaOH",
        "hazardous_waste": True,
    }
    m.fs.unit = ix = IonExchange0D(**ix_config)

    ix.process_flow.properties_in.calculate_state(
        var_args={
            ("flow_vol_phase", "Liq"): 0.5,
            ("conc_mass_phase_comp", ("Liq", target_ion)): 1e-6,
            ("pressure", None): 101325,
            ("temperature", None): 298,
        },
        hold_state=True,
    )

    ix.process_flow.properties_in[0].flow_mass_phase_comp[...]
    ix.process_flow.properties_out[0].flow_mass_phase_comp[...]
    ix.regeneration_stream[0].flow_mass_phase_comp[...]

    ix.freundlich_n.fix(1.2)
    ix.bv_50.fix(20000)
    ix.bv.fix(18000)
    ix.resin_bulk_dens.fix(0.72)
    ix.bed_porosity.fix()
    ix.vel_bed.fix(6.15e-3)
    ix.resin_diam.fix(6.75e-4)
    ix.number_columns.fix(16)
    ix.service_flow_rate.fix(15)
    ix.c_norm.fix(0.25)

    m.fs.properties.set_default_scaling(
        "flow_mol_phase_comp", 1e-4, index=("Liq", "H2O")
    )
    m.fs.properties.set_default_scaling(
        "flow_mol_phase_comp", 1e6, index=("Liq", "Cl_-")
    )
    iscale.calculate_scaling_factors(m)

    return m


class TestIXFreundlich(UnitTestHarness):
    def configure(self):
        m = build_freundlich()

        self.default_zero = zero
        self.default_relative_tolerance = relative_tolerance
        self.unit_solutions[m.fs.unit.col_height] = 3.160
        self.unit_solutions[m.fs.unit.col_diam] = 2.5435
        self.unit_solutions[m.fs.unit.N_Sh["Cl_-"]] = 24.083
        self.unit_solutions[m.fs.unit.N_Pe_particle] = 0.09901
        self.unit_solutions[m.fs.unit.N_Pe_bed] = 216.51
        self.unit_solutions[m.fs.unit.tb_traps[0]] = 0
        self.unit_solutions[m.fs.unit.tb_traps[1]] = 3344557
        self.unit_solutions[m.fs.unit.tb_traps[2]] = 3825939
        self.unit_solutions[m.fs.unit.tb_traps[3]] = 4034117
        self.unit_solutions[m.fs.unit.tb_traps[4]] = 4188551
        self.unit_solutions[m.fs.unit.tb_traps[5]] = 4320000
        self.unit_solutions[m.fs.unit.traps[1]] = 0.0038710157
        self.unit_solutions[m.fs.unit.traps[2]] = 0.0044572367
        self.unit_solutions[m.fs.unit.traps[3]] = 0.0048189406
        self.unit_solutions[m.fs.unit.traps[4]] = 0.0057197676
        self.unit_solutions[m.fs.unit.traps[5]] = 0.0066941563
        self.unit_solutions[m.fs.unit.c_norm_avg["Cl_-"]] = 0.02556
        self.unit_solutions[m.fs.unit.mass_transfer_coeff] = 0.159346
        self.unit_solutions[
            m.fs.unit.process_flow.mass_transfer_term[0.0, "Liq", "Cl_-"]
        ] = -1.3744e-05
        self.unit_solutions[
            m.fs.unit.process_flow.properties_in[0.0].flow_mass_phase_comp["Liq", "H2O"]
        ] = 500
        self.unit_solutions[
            m.fs.unit.process_flow.properties_out[0.0].flow_mass_phase_comp[
                "Liq", "H2O"
            ]
        ] = 500
        self.unit_solutions[
            m.fs.unit.process_flow.properties_in[0.0].flow_mass_phase_comp[
                "Liq", "Cl_-"
            ]
        ] = 5e-07
        self.unit_solutions[
            m.fs.unit.process_flow.properties_out[0.0].flow_mass_phase_comp[
                "Liq", "Cl_-"
            ]
        ] = 1.278e-08
        self.unit_solutions[
            m.fs.unit.regeneration_stream[0.0].flow_mass_phase_comp["Liq", "Cl_-"]
        ] = 4.872e-07

        return m

<<<<<<< HEAD

def build_inert():
    target_ion = "Cl_-"
    inert = "Ca_2+"

    ion_props = {
        "solute_list": [target_ion, inert],
        "diffusivity_data": {("Liq", target_ion): 1e-9, ("Liq", inert): 9.2e-10},
        "mw_data": {"H2O": 0.018, target_ion: 35.45e-3, inert: 40e-3},
        "charge": {target_ion: -1, inert: 2},
    }

    m = ConcreteModel()
    m.fs = FlowsheetBlock(dynamic=False)
    m.fs.properties = MCASParameterBlock(**ion_props)
    ix_config = {
        "property_package": m.fs.properties,
        "target_ion": target_ion,
        "regenerant": "single_use",
        "isotherm": "freundlich",
    }
    m.fs.unit = ix = IonExchange0D(**ix_config)

    ix.process_flow.properties_in.calculate_state(
        var_args={
            ("flow_vol_phase", "Liq"): 0.5,
            ("conc_mass_phase_comp", ("Liq", target_ion)): 1e-6,
            ("conc_mass_phase_comp", ("Liq", inert)): 1e-7,
            ("pressure", None): 101325,
            ("temperature", None): 298,
        },
        hold_state=True,
    )

    ix.process_flow.properties_in[0].flow_mass_phase_comp[...]
    ix.process_flow.properties_out[0].flow_mass_phase_comp[...]
    ix.regeneration_stream[0].flow_mass_phase_comp[...]

    ix.freundlich_n.fix(1.2)
    ix.bv_50.fix(20000)
    ix.bv.fix(18000)
    ix.resin_bulk_dens.fix(0.72)
    ix.bed_porosity.fix()
    ix.vel_bed.fix(6.15e-3)
    ix.resin_diam.fix(6.75e-4)
    ix.number_columns.fix(16)
    ix.service_flow_rate.fix(15)
    ix.c_norm.fix(0.25)
    m.fs.properties.set_default_scaling(
        "flow_mol_phase_comp", 1e-4, index=("Liq", "H2O")
    )
    m.fs.properties.set_default_scaling(
        "flow_mol_phase_comp", 1e5, index=("Liq", "Cl_-")
    )
    m.fs.properties.set_default_scaling(
        "flow_mol_phase_comp", 1e5, index=("Liq", "Ca_2+")
    )
    iscale.calculate_scaling_factors(m)

    return m


class TestIXInert(UnitTestHarness):
    def configure(self):
        m = build_inert()

        self.default_zero = zero
        self.default_relative_tolerance = relative_tolerance

        self.unit_solutions[m.fs.unit.number_columns] = 16
        self.unit_solutions[m.fs.unit.col_height] = 3.160
        self.unit_solutions[m.fs.unit.col_diam] = 2.5435
        self.unit_solutions[m.fs.unit.N_Sh["Cl_-"]] = 24.083
        self.unit_solutions[m.fs.unit.N_Pe_particle] = 0.09901
        self.unit_solutions[m.fs.unit.N_Pe_bed] = 216.51
        self.unit_solutions[m.fs.unit.tb_traps[1]] = 3344557
        self.unit_solutions[m.fs.unit.tb_traps[2]] = 3825939
        self.unit_solutions[m.fs.unit.tb_traps[3]] = 4034117
        self.unit_solutions[m.fs.unit.tb_traps[4]] = 4188551
        self.unit_solutions[m.fs.unit.tb_traps[5]] = 4320000
        self.unit_solutions[m.fs.unit.c_traps[2]] = 0.07
        self.unit_solutions[m.fs.unit.c_traps[3]] = 0.13
        self.unit_solutions[m.fs.unit.c_traps[4]] = 0.19
        self.unit_solutions[m.fs.unit.c_traps[5]] = 0.25
        self.unit_solutions[m.fs.unit.traps[4]] = 0.0057197676
        self.unit_solutions[m.fs.unit.traps[5]] = 0.0066941563
        self.unit_solutions[m.fs.unit.c_norm_avg["Cl_-"]] = 0.02556
        self.unit_solutions[m.fs.unit.mass_transfer_coeff] = 0.159346
        self.unit_solutions[
            m.fs.unit.process_flow.mass_transfer_term[0.0, "Liq", "Cl_-"]
        ] = -1.37435e-05
        self.unit_solutions[
            m.fs.unit.process_flow.mass_transfer_term[0.0, "Liq", "Ca_2+"]
        ] = 0
        self.unit_solutions[
            m.fs.unit.process_flow.properties_in[0.0].flow_mass_phase_comp["Liq", "H2O"]
        ] = 500
        self.unit_solutions[
            m.fs.unit.process_flow.properties_out[0.0].flow_mass_phase_comp[
                "Liq", "H2O"
            ]
        ] = 500
        self.unit_solutions[
            m.fs.unit.process_flow.properties_in[0.0].flow_mass_phase_comp[
                "Liq", "Cl_-"
            ]
        ] = 5e-07
        self.unit_solutions[
            m.fs.unit.process_flow.properties_in[0.0].flow_mass_phase_comp[
                "Liq", "Ca_2+"
            ]
        ] = 5e-08
        self.unit_solutions[
            m.fs.unit.process_flow.properties_out[0.0].flow_mass_phase_comp[
                "Liq", "Cl_-"
            ]
        ] = 1.2781e-08
        self.unit_solutions[
            m.fs.unit.process_flow.properties_out[0.0].flow_mass_phase_comp[
                "Liq", "Ca_2+"
            ]
        ] = 5e-08
        self.unit_solutions[
            m.fs.unit.regeneration_stream[0.0].flow_mass_phase_comp["Liq", "Cl_-"]
        ] = 4.872e-07

        return m
=======
    @pytest.mark.requires_idaes_solver
    @pytest.mark.component
    def test_solution(self):
        m = build_freundlich()
        ix = m.fs.unit

        m.fs.costing = WaterTAPCosting()
        ix.costing = UnitModelCostingBlock(flowsheet_costing_block=m.fs.costing)
        m.fs.costing.cost_process()
        m.fs.costing.add_LCOW(ix.process_flow.properties_out[0].flow_vol_phase["Liq"])
        m.fs.costing.add_specific_energy_consumption(
            ix.process_flow.properties_out[0].flow_vol_phase["Liq"], name="SEC"
        )

        check_dof(m, fail_flag=True)
        initialization_tester(m)
        results = solver.solve(m, tee=True)
        assert_optimal_termination(results)

        sys_cost_results = {
            "aggregate_capital_cost": 5116213.693,
            "aggregate_fixed_operating_cost": 323306.067,
            "aggregate_variable_operating_cost": 0.0,
            "aggregate_flow_electricity": 30.805,
            "aggregate_flow_NaOH": 279183.597,
            "aggregate_flow_costs": {
                "electricity": 18902.5053,
                "NaOH": 555415.521,
            },
            "total_capital_cost": 5116213.693,
            "total_operating_cost": 993678.703,
            "aggregate_direct_capital_cost": 2558106.846,
            "maintenance_labor_chemical_operating_cost": 153486.410,
            "total_fixed_operating_cost": 476792.478,
            "total_variable_operating_cost": 516886.223,
            "total_annualized_cost": 1505300.072,
            "LCOW": 0.1060001,
            "SEC": 0.017113,
        }

        for v, r in sys_cost_results.items():
            mv = getattr(m.fs.costing, v)
            if mv.is_indexed():
                for i, s in r.items():
                    assert pytest.approx(s, rel=1e-3) == value(mv[i])
            else:
                assert pytest.approx(r, rel=1e-3) == value(mv)

        ix_cost_results = {
            "capital_cost": 5116213.6933,
            "fixed_operating_cost": 323306.0679,
            "capital_cost_vessel": 75000.3204,
            "capital_cost_resin": 54924.687,
            "capital_cost_regen_tank": 215778.261,
            "capital_cost_backwash_tank": 133603.4529,
            "operating_cost_hazardous": 276620.0837,
            "flow_mass_regen_soln": 279183.597,
            "total_pumping_power": 30.8049,
            "backwash_tank_vol": 176401.0669,
            "regeneration_tank_vol": 79251.615,
            "direct_capital_cost": 2558106.846,
        }

        for v, r in ix_cost_results.items():
            mv = getattr(m.fs.unit.costing, v)
            if mv.is_indexed():
                for i, s in r.items():
                    assert pytest.approx(s, rel=1e-3) == value(mv[i])
            else:
                assert pytest.approx(r, rel=1e-3) == value(mv)


def build_inert():
    target_ion = "Cl_-"
    inert = "Ca_2+"

    ion_props = {
        "solute_list": [target_ion, inert],
        "diffusivity_data": {("Liq", target_ion): 1e-9, ("Liq", inert): 9.2e-10},
        "mw_data": {"H2O": 0.018, target_ion: 35.45e-3, inert: 40e-3},
        "charge": {target_ion: -1, inert: 2},
    }

    m = ConcreteModel()
    m.fs = FlowsheetBlock(dynamic=False)
    m.fs.properties = MCASParameterBlock(**ion_props)
    ix_config = {
        "property_package": m.fs.properties,
        "target_ion": target_ion,
        "regenerant": "single_use",
        "isotherm": "freundlich",
    }
    m.fs.unit = ix = IonExchange0D(**ix_config)

    ix.process_flow.properties_in.calculate_state(
        var_args={
            ("flow_vol_phase", "Liq"): 0.5,
            ("conc_mass_phase_comp", ("Liq", target_ion)): 1e-6,
            ("conc_mass_phase_comp", ("Liq", inert)): 1e-7,
            ("pressure", None): 101325,
            ("temperature", None): 298,
        },
        hold_state=True,
    )

    ix.process_flow.properties_in[0].flow_mass_phase_comp[...]
    ix.process_flow.properties_out[0].flow_mass_phase_comp[...]
    ix.regeneration_stream[0].flow_mass_phase_comp[...]

    ix.freundlich_n.fix(1.2)
    ix.bv_50.fix(20000)
    ix.bv.fix(18000)
    ix.resin_bulk_dens.fix(0.72)
    ix.bed_porosity.fix()
    ix.vel_bed.fix(6.15e-3)
    ix.resin_diam.fix(6.75e-4)
    ix.number_columns.fix(16)
    ix.service_flow_rate.fix(15)
    ix.c_norm.fix(0.25)
    m.fs.properties.set_default_scaling(
        "flow_mol_phase_comp", 1e-4, index=("Liq", "H2O")
    )
    m.fs.properties.set_default_scaling(
        "flow_mol_phase_comp", 1e5, index=("Liq", "Cl_-")
    )
    m.fs.properties.set_default_scaling(
        "flow_mol_phase_comp", 1e5, index=("Liq", "Ca_2+")
    )
    iscale.calculate_scaling_factors(m)

    return m


class TestIXInert(UnitTestHarness):
    def configure(self):
        m = build_inert()

        self.default_zero = zero
        self.default_relative_tolerance = relative_tolerance

        self.unit_solutions[m.fs.unit.number_columns] = 16
        self.unit_solutions[m.fs.unit.col_height] = 3.160
        self.unit_solutions[m.fs.unit.col_diam] = 2.5435
        self.unit_solutions[m.fs.unit.N_Sh["Cl_-"]] = 24.083
        self.unit_solutions[m.fs.unit.N_Pe_particle] = 0.09901
        self.unit_solutions[m.fs.unit.N_Pe_bed] = 216.51
        self.unit_solutions[m.fs.unit.tb_traps[1]] = 3344557
        self.unit_solutions[m.fs.unit.tb_traps[2]] = 3825939
        self.unit_solutions[m.fs.unit.tb_traps[3]] = 4034117
        self.unit_solutions[m.fs.unit.tb_traps[4]] = 4188551
        self.unit_solutions[m.fs.unit.tb_traps[5]] = 4320000
        self.unit_solutions[m.fs.unit.c_traps[2]] = 0.07
        self.unit_solutions[m.fs.unit.c_traps[3]] = 0.13
        self.unit_solutions[m.fs.unit.c_traps[4]] = 0.19
        self.unit_solutions[m.fs.unit.c_traps[5]] = 0.25
        self.unit_solutions[m.fs.unit.traps[4]] = 0.0057197676
        self.unit_solutions[m.fs.unit.traps[5]] = 0.0066941563
        self.unit_solutions[m.fs.unit.c_norm_avg["Cl_-"]] = 0.02556
        self.unit_solutions[m.fs.unit.mass_transfer_coeff] = 0.159346
        self.unit_solutions[
            m.fs.unit.process_flow.mass_transfer_term[0.0, "Liq", "Cl_-"]
        ] = -1.37435e-05
        self.unit_solutions[
            m.fs.unit.process_flow.mass_transfer_term[0.0, "Liq", "Ca_2+"]
        ] = 0
        self.unit_solutions[
            m.fs.unit.process_flow.properties_in[0.0].flow_mass_phase_comp["Liq", "H2O"]
        ] = 500
        self.unit_solutions[
            m.fs.unit.process_flow.properties_out[0.0].flow_mass_phase_comp[
                "Liq", "H2O"
            ]
        ] = 500
        self.unit_solutions[
            m.fs.unit.process_flow.properties_in[0.0].flow_mass_phase_comp[
                "Liq", "Cl_-"
            ]
        ] = 5e-07
        self.unit_solutions[
            m.fs.unit.process_flow.properties_in[0.0].flow_mass_phase_comp[
                "Liq", "Ca_2+"
            ]
        ] = 5e-08
        self.unit_solutions[
            m.fs.unit.process_flow.properties_out[0.0].flow_mass_phase_comp[
                "Liq", "Cl_-"
            ]
        ] = 1.2781e-08
        self.unit_solutions[
            m.fs.unit.process_flow.properties_out[0.0].flow_mass_phase_comp[
                "Liq", "Ca_2+"
            ]
        ] = 5e-08
        self.unit_solutions[
            m.fs.unit.regeneration_stream[0.0].flow_mass_phase_comp["Liq", "Cl_-"]
        ] = 4.872e-07

        return m

    @pytest.mark.component
    def test_costing(self):

        m = build_inert()
        ix = m.fs.unit

        m.fs.costing = WaterTAPCosting()
        ix.costing = UnitModelCostingBlock(flowsheet_costing_block=m.fs.costing)
        m.fs.costing.cost_process()
        m.fs.costing.add_LCOW(ix.process_flow.properties_out[0].flow_vol_phase["Liq"])
        m.fs.costing.add_specific_energy_consumption(
            ix.process_flow.properties_out[0].flow_vol_phase["Liq"], name="SEC"
        )

        check_dof(m, fail_flag=True)
        initialization_tester(m)
        results = solver.solve(m, tee=True)
        assert_optimal_termination(results)

        sys_cost_results = {
            "aggregate_capital_cost": 4684657.16,
            "aggregate_fixed_operating_cost": 6419597.45,
            "aggregate_variable_operating_cost": 0.0,
            "aggregate_flow_electricity": 30.813,
            "aggregate_flow_costs": {"electricity": 18907.75},
            "total_capital_cost": 4684657.16,
            "total_operating_cost": 6577154.15,
            "aggregate_direct_capital_cost": 2342328.58,
            "maintenance_labor_chemical_operating_cost": 140539.72,
            "total_fixed_operating_cost": 6560137.16,
            "total_variable_operating_cost": 17016.98,
            "total_annualized_cost": 7045619.86,
            "LCOW": 0.49613827,
            "SEC": 0.017118,
        }

        for v, r in sys_cost_results.items():
            mv = getattr(m.fs.costing, v)
            if mv.is_indexed():
                for i, s in r.items():
                    assert pytest.approx(s, rel=1e-3) == value(mv[i])
            else:
                assert pytest.approx(r, rel=1e-3) == value(mv)

        ix_cost_results = {
            "capital_cost": 4684657.16,
            "fixed_operating_cost": 6419597.45,
            "capital_cost_vessel": 75000.32,
            "capital_cost_resin": 54924.68,
            "capital_cost_regen_tank": 0,
            "capital_cost_backwash_tank": 133603.45,
            "operating_cost_hazardous": 0,
            "flow_mass_regen_soln": 0,
            "total_pumping_power": 30.813,
            "flow_vol_resin": 876.599,
            "single_use_resin_replacement_cost": 6419597.454,
            "direct_capital_cost": 2342328.58,
        }

        for v, r in ix_cost_results.items():
            mv = getattr(m.fs.unit.costing, v)
            if mv.is_indexed():
                for i, s in r.items():
                    assert pytest.approx(s, rel=1e-3) == value(mv[i])
            else:
                assert pytest.approx(r, rel=1e-3) == value(mv)
>>>>>>> e44c9fec
<|MERGE_RESOLUTION|>--- conflicted
+++ resolved
@@ -9,21 +9,6 @@
 # information, respectively. These files are also available online at the URL
 # "https://github.com/watertap-org/watertap/"
 #################################################################################
-<<<<<<< HEAD
-
-from pyomo.environ import ConcreteModel
-
-from idaes.core import FlowsheetBlock
-import idaes.core.util.scaling as iscale
-
-from watertap.core.solvers import get_solver
-from watertap.property_models.multicomp_aq_sol_prop_pack import MCASParameterBlock
-from watertap.unit_models.ion_exchange_0D import IonExchange0D
-from watertap.unit_models.tests.unit_test_harness import UnitTestHarness
-
-__author__ = "Kurban Sitterley"
-
-=======
 import pytest
 from pyomo.environ import (
     ConcreteModel,
@@ -47,7 +32,6 @@
 
 __author__ = "Kurban Sitterley"
 
->>>>>>> e44c9fec
 solver = get_solver()
 zero = 1e-8
 relative_tolerance = 1e-3
@@ -70,10 +54,7 @@
         "target_ion": target_ion,
     }
     m.fs.unit = ix = IonExchange0D(**ix_config)
-<<<<<<< HEAD
-=======
-
->>>>>>> e44c9fec
+
     ix.process_flow.properties_in.calculate_state(
         var_args={
             ("flow_vol_phase", "Liq"): 0.5,
@@ -171,9 +152,6 @@
 
         return m
 
-<<<<<<< HEAD
-
-=======
     @pytest.mark.component
     def test_costing(self):
         m = build_langmuir()
@@ -240,7 +218,6 @@
                 assert pytest.approx(r, rel=1e-3) == value(mv)
 
 
->>>>>>> e44c9fec
 def build_freundlich():
 
     target_ion = "Cl_-"
@@ -351,135 +328,6 @@
 
         return m
 
-<<<<<<< HEAD
-
-def build_inert():
-    target_ion = "Cl_-"
-    inert = "Ca_2+"
-
-    ion_props = {
-        "solute_list": [target_ion, inert],
-        "diffusivity_data": {("Liq", target_ion): 1e-9, ("Liq", inert): 9.2e-10},
-        "mw_data": {"H2O": 0.018, target_ion: 35.45e-3, inert: 40e-3},
-        "charge": {target_ion: -1, inert: 2},
-    }
-
-    m = ConcreteModel()
-    m.fs = FlowsheetBlock(dynamic=False)
-    m.fs.properties = MCASParameterBlock(**ion_props)
-    ix_config = {
-        "property_package": m.fs.properties,
-        "target_ion": target_ion,
-        "regenerant": "single_use",
-        "isotherm": "freundlich",
-    }
-    m.fs.unit = ix = IonExchange0D(**ix_config)
-
-    ix.process_flow.properties_in.calculate_state(
-        var_args={
-            ("flow_vol_phase", "Liq"): 0.5,
-            ("conc_mass_phase_comp", ("Liq", target_ion)): 1e-6,
-            ("conc_mass_phase_comp", ("Liq", inert)): 1e-7,
-            ("pressure", None): 101325,
-            ("temperature", None): 298,
-        },
-        hold_state=True,
-    )
-
-    ix.process_flow.properties_in[0].flow_mass_phase_comp[...]
-    ix.process_flow.properties_out[0].flow_mass_phase_comp[...]
-    ix.regeneration_stream[0].flow_mass_phase_comp[...]
-
-    ix.freundlich_n.fix(1.2)
-    ix.bv_50.fix(20000)
-    ix.bv.fix(18000)
-    ix.resin_bulk_dens.fix(0.72)
-    ix.bed_porosity.fix()
-    ix.vel_bed.fix(6.15e-3)
-    ix.resin_diam.fix(6.75e-4)
-    ix.number_columns.fix(16)
-    ix.service_flow_rate.fix(15)
-    ix.c_norm.fix(0.25)
-    m.fs.properties.set_default_scaling(
-        "flow_mol_phase_comp", 1e-4, index=("Liq", "H2O")
-    )
-    m.fs.properties.set_default_scaling(
-        "flow_mol_phase_comp", 1e5, index=("Liq", "Cl_-")
-    )
-    m.fs.properties.set_default_scaling(
-        "flow_mol_phase_comp", 1e5, index=("Liq", "Ca_2+")
-    )
-    iscale.calculate_scaling_factors(m)
-
-    return m
-
-
-class TestIXInert(UnitTestHarness):
-    def configure(self):
-        m = build_inert()
-
-        self.default_zero = zero
-        self.default_relative_tolerance = relative_tolerance
-
-        self.unit_solutions[m.fs.unit.number_columns] = 16
-        self.unit_solutions[m.fs.unit.col_height] = 3.160
-        self.unit_solutions[m.fs.unit.col_diam] = 2.5435
-        self.unit_solutions[m.fs.unit.N_Sh["Cl_-"]] = 24.083
-        self.unit_solutions[m.fs.unit.N_Pe_particle] = 0.09901
-        self.unit_solutions[m.fs.unit.N_Pe_bed] = 216.51
-        self.unit_solutions[m.fs.unit.tb_traps[1]] = 3344557
-        self.unit_solutions[m.fs.unit.tb_traps[2]] = 3825939
-        self.unit_solutions[m.fs.unit.tb_traps[3]] = 4034117
-        self.unit_solutions[m.fs.unit.tb_traps[4]] = 4188551
-        self.unit_solutions[m.fs.unit.tb_traps[5]] = 4320000
-        self.unit_solutions[m.fs.unit.c_traps[2]] = 0.07
-        self.unit_solutions[m.fs.unit.c_traps[3]] = 0.13
-        self.unit_solutions[m.fs.unit.c_traps[4]] = 0.19
-        self.unit_solutions[m.fs.unit.c_traps[5]] = 0.25
-        self.unit_solutions[m.fs.unit.traps[4]] = 0.0057197676
-        self.unit_solutions[m.fs.unit.traps[5]] = 0.0066941563
-        self.unit_solutions[m.fs.unit.c_norm_avg["Cl_-"]] = 0.02556
-        self.unit_solutions[m.fs.unit.mass_transfer_coeff] = 0.159346
-        self.unit_solutions[
-            m.fs.unit.process_flow.mass_transfer_term[0.0, "Liq", "Cl_-"]
-        ] = -1.37435e-05
-        self.unit_solutions[
-            m.fs.unit.process_flow.mass_transfer_term[0.0, "Liq", "Ca_2+"]
-        ] = 0
-        self.unit_solutions[
-            m.fs.unit.process_flow.properties_in[0.0].flow_mass_phase_comp["Liq", "H2O"]
-        ] = 500
-        self.unit_solutions[
-            m.fs.unit.process_flow.properties_out[0.0].flow_mass_phase_comp[
-                "Liq", "H2O"
-            ]
-        ] = 500
-        self.unit_solutions[
-            m.fs.unit.process_flow.properties_in[0.0].flow_mass_phase_comp[
-                "Liq", "Cl_-"
-            ]
-        ] = 5e-07
-        self.unit_solutions[
-            m.fs.unit.process_flow.properties_in[0.0].flow_mass_phase_comp[
-                "Liq", "Ca_2+"
-            ]
-        ] = 5e-08
-        self.unit_solutions[
-            m.fs.unit.process_flow.properties_out[0.0].flow_mass_phase_comp[
-                "Liq", "Cl_-"
-            ]
-        ] = 1.2781e-08
-        self.unit_solutions[
-            m.fs.unit.process_flow.properties_out[0.0].flow_mass_phase_comp[
-                "Liq", "Ca_2+"
-            ]
-        ] = 5e-08
-        self.unit_solutions[
-            m.fs.unit.regeneration_stream[0.0].flow_mass_phase_comp["Liq", "Cl_-"]
-        ] = 4.872e-07
-
-        return m
-=======
     @pytest.mark.requires_idaes_solver
     @pytest.mark.component
     def test_solution(self):
@@ -744,5 +592,4 @@
                 for i, s in r.items():
                     assert pytest.approx(s, rel=1e-3) == value(mv[i])
             else:
-                assert pytest.approx(r, rel=1e-3) == value(mv)
->>>>>>> e44c9fec
+                assert pytest.approx(r, rel=1e-3) == value(mv)