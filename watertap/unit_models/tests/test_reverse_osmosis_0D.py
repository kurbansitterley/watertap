#################################################################################
# WaterTAP Copyright (c) 2020-2024, The Regents of the University of California,
# through Lawrence Berkeley National Laboratory, Oak Ridge National Laboratory,
# National Renewable Energy Laboratory, and National Energy Technology
# Laboratory (subject to receipt of any required approvals from the U.S. Dept.
# of Energy). All rights reserved.
#
# Please see the files COPYRIGHT.md and LICENSE.md for full copyright and license
# information, respectively. These files are also available online at the URL
# "https://github.com/watertap-org/watertap/"
#################################################################################
from pyomo.environ import ConcreteModel, units as pyunits, TransformationFactory, assert_optimal_termination
from pyomo.network import Port
from pyomo.util.check_units import assert_units_consistent

from idaes.core import (
    FlowsheetBlock,
    MaterialBalanceType,
    EnergyBalanceType,
    MomentumBalanceType,
    StateBlock,
)
from idaes.core.util.model_statistics import (
    number_variables,
    number_total_constraints,
    number_unused_variables,
    degrees_of_freedom,
)
import idaes.core.util.scaling as iscale
from watertap.core import (
    MembraneChannel0DBlock,
    FrictionFactor,
    ModuleType,
)
from watertap.unit_models.reverse_osmosis_0D import (
    ReverseOsmosis0D,
    ConcentrationPolarizationType,
    MassTransferCoefficient,
    PressureChangeType,
)
from watertap.core.solvers import get_solver
from watertap.unit_models.reverse_osmosis_base import TransportModel

import watertap.property_models.NaCl_prop_pack as props

from watertap.unit_models.tests.unit_test_harness import UnitTestHarness
import pytest

import idaes.logger as idaeslog
from idaes.core.solvers import petsc


# -----------------------------------------------------------------------------
# Get default solver for testing
solver = get_solver()

# -----------------------------------------------------------------------------


@pytest.mark.unit
def test_default_config_and_build():
    m = ConcreteModel()
    m.fs = FlowsheetBlock(dynamic=False)
    m.fs.properties = props.NaClParameterBlock()
    m.fs.unit = ReverseOsmosis0D(property_package=m.fs.properties)

    assert len(m.fs.unit.config) == 15
    config_keys = [
        "dynamic",
        "has_holdup",
        "property_package",
        "property_package_args",
        "material_balance_type",
        "energy_balance_type",
        "momentum_balance_type",
        "concentration_polarization_type",
        "mass_transfer_coefficient",
        "transport_model",
        "module_type",
        "has_pressure_change",
        "pressure_change_type",
        "friction_factor",
        "has_full_reporting",
    ]

    for key in m.fs.unit.config:
        assert key in config_keys

    assert not m.fs.unit.config.dynamic
    assert not m.fs.unit.config.has_holdup
    assert m.fs.unit.config.material_balance_type == MaterialBalanceType.useDefault
    assert m.fs.unit.config.energy_balance_type == EnergyBalanceType.useDefault
    assert m.fs.unit.config.momentum_balance_type == MomentumBalanceType.pressureTotal
    assert not m.fs.unit.config.has_pressure_change
    assert m.fs.unit.config.property_package is m.fs.properties
    assert (
        m.fs.unit.config.concentration_polarization_type
        == ConcentrationPolarizationType.calculated
    )
    assert (
        m.fs.unit.config.mass_transfer_coefficient == MassTransferCoefficient.calculated
    )
    assert m.fs.unit.config.pressure_change_type == PressureChangeType.fixed_per_stage
    assert m.fs.unit.config.transport_model == TransportModel.SD
    assert m.fs.unit.config.friction_factor == FrictionFactor.default_by_module_type
    assert m.fs.unit.config.module_type == ModuleType.flat_sheet
    assert not m.fs.unit.config.has_full_reporting
    # test ports
    port_lst = ["inlet", "retentate", "permeate"]
    for port_str in port_lst:
        port = getattr(m.fs.unit, port_str)
        assert isinstance(port, Port)
        # number of state variables for NaCl property package
        assert len(port.vars) == 3

    # test feed-side control volume and associated stateblocks
    assert isinstance(m.fs.unit.feed_side, MembraneChannel0DBlock)
    assert isinstance(m.fs.unit.permeate_side, StateBlock)
    assert isinstance(m.fs.unit.mixed_permeate, StateBlock)
    assert (
        str(m.fs.unit.permeate_side.index_set())
        == "fs._time*fs.unit.feed_side.length_domain"
    )
    # test statistics
    assert number_variables(m) == 135
    assert number_total_constraints(m) == 110
    assert number_unused_variables(m) == 2


def build():
    m = ConcreteModel()
    m.fs = FlowsheetBlock(dynamic=False)

    m.fs.properties = props.NaClParameterBlock()

    m.fs.unit = ReverseOsmosis0D(
        property_package=m.fs.properties,
        has_pressure_change=True,
        concentration_polarization_type=ConcentrationPolarizationType.fixed,
        mass_transfer_coefficient=MassTransferCoefficient.none,
    )

    # fully specify system
    feed_flow_mass = 1
    feed_mass_frac_NaCl = 0.035
    feed_pressure = 50e5
    feed_temperature = 273.15 + 25
    membrane_pressure_drop = 3e5
    membrane_area = 50
    A = 4.2e-12
    B = 3.5e-8
    pressure_atmospheric = 101325
    concentration_polarization_modulus = 1.1

    feed_mass_frac_H2O = 1 - feed_mass_frac_NaCl
    m.fs.unit.inlet.flow_mass_phase_comp[0, "Liq", "NaCl"].fix(
        feed_flow_mass * feed_mass_frac_NaCl
    )
    m.fs.unit.inlet.flow_mass_phase_comp[0, "Liq", "H2O"].fix(
        feed_flow_mass * feed_mass_frac_H2O
    )
    m.fs.unit.inlet.pressure[0].fix(feed_pressure)
    m.fs.unit.inlet.temperature[0].fix(feed_temperature)
    m.fs.unit.deltaP.fix(-membrane_pressure_drop)
    m.fs.unit.area.fix(membrane_area)
    m.fs.unit.A_comp.fix(A)
    m.fs.unit.B_comp.fix(B)
    m.fs.unit.permeate.pressure[0].fix(pressure_atmospheric)
    m.fs.unit.feed_side.cp_modulus.fix(concentration_polarization_modulus)

    # Set scaling factors for badly scaled variables
    m.fs.properties.set_default_scaling("flow_mass_phase_comp", 1, index=("Liq", "H2O"))
    m.fs.properties.set_default_scaling(
        "flow_mass_phase_comp", 1e2, index=("Liq", "NaCl")
    )
    iscale.calculate_scaling_factors(m.fs.unit)

    return m


class TestReverseOsmosis0D(UnitTestHarness):
    def configure(self):
        m = build()

        self.unit_solutions[m.fs.unit.flux_mass_phase_comp_avg[0, "Liq", "H2O"]] = (
            0.004721771
        )
        self.unit_solutions[m.fs.unit.flux_mass_phase_comp_avg[0, "Liq", "NaCl"]] = (
            1.5757670e-6
        )
        self.unit_solutions[
            m.fs.unit.mixed_permeate[0].flow_mass_phase_comp["Liq", "H2O"]
        ] = 0.23608853
        self.unit_solutions[
            m.fs.unit.mixed_permeate[0].flow_mass_phase_comp["Liq", "NaCl"]
        ] = 7.8788350e-5
        self.unit_solutions[m.fs.unit.feed_side.cp_modulus[0, 0, "NaCl"]] = 1.1
        self.unit_solutions[m.fs.unit.feed_side.cp_modulus[0, 1, "NaCl"]] = 1.1
        self.unit_solutions[m.fs.unit.deltaP[0]] = -3e5

        comp_lst = ["NaCl", "H2O"]

        flow_mass_inlet = sum(
            m.fs.unit.feed_side.properties_in[0].flow_mass_phase_comp["Liq", j]
            for j in comp_lst
        )
        flow_mass_retentate = sum(
            m.fs.unit.feed_side.properties_out[0].flow_mass_phase_comp["Liq", j]
            for j in comp_lst
        )
        flow_mass_permeate = sum(
            m.fs.unit.mixed_permeate[0].flow_mass_phase_comp["Liq", j] for j in comp_lst
        )

        self.conservation_equality = {
            "Check 1": {
                "in": m.fs.unit.feed_side.properties_interface[
                    0, 0.0
                ].conc_mass_phase_comp["Liq", "NaCl"]
                / m.fs.unit.feed_side.properties_in[0].conc_mass_phase_comp[
                    "Liq", "NaCl"
                ],
                "out": m.fs.unit.feed_side.cp_modulus[0, 0.0, "NaCl"],
            },
            "Check 2": {
                "in": m.fs.unit.feed_side.properties_interface[
                    0, 1
                ].conc_mass_phase_comp["Liq", "NaCl"]
                / m.fs.unit.feed_side.properties_out[0].conc_mass_phase_comp[
                    "Liq", "NaCl"
                ],
                "out": m.fs.unit.feed_side.cp_modulus[0, 1, "NaCl"],
            },
            "Check 3": {
                "in": flow_mass_inlet,
                "out": flow_mass_retentate + flow_mass_permeate,
            },
        }

        return m


def build_SKK():
    m = ConcreteModel()
    m.fs = FlowsheetBlock(dynamic=False)

    m.fs.properties = props.NaClParameterBlock()

    m.fs.unit = ReverseOsmosis0D(
        property_package=m.fs.properties,
        has_pressure_change=True,
        concentration_polarization_type=ConcentrationPolarizationType.fixed,
        mass_transfer_coefficient=MassTransferCoefficient.none,
        transport_model=TransportModel.SKK,
    )

    # fully specify system
    feed_flow_mass = 1
    feed_mass_frac_NaCl = 0.035
    feed_pressure = 50e5
    feed_temperature = 273.15 + 25
    membrane_pressure_drop = 3e5
    membrane_area = 50
    A = 4.2e-12
    B = 3.5e-8
    pressure_atmospheric = 101325
    concentration_polarization_modulus = 1.1

    feed_mass_frac_H2O = 1 - feed_mass_frac_NaCl
    m.fs.unit.inlet.flow_mass_phase_comp[0, "Liq", "NaCl"].fix(
        feed_flow_mass * feed_mass_frac_NaCl
    )
    m.fs.unit.inlet.flow_mass_phase_comp[0, "Liq", "H2O"].fix(
        feed_flow_mass * feed_mass_frac_H2O
    )
    m.fs.unit.inlet.pressure[0].fix(feed_pressure)
    m.fs.unit.inlet.temperature[0].fix(feed_temperature)
    m.fs.unit.deltaP.fix(-membrane_pressure_drop)
    m.fs.unit.area.fix(membrane_area)
    m.fs.unit.A_comp.fix(A)
    m.fs.unit.B_comp.fix(B)
    m.fs.unit.reflect_coeff.fix(0.9)
    m.fs.unit.permeate.pressure[0].fix(pressure_atmospheric)
    m.fs.unit.feed_side.cp_modulus.fix(concentration_polarization_modulus)

    # Set scaling factors for badly scaled variables
    m.fs.properties.set_default_scaling("flow_mass_phase_comp", 1, index=("Liq", "H2O"))
    m.fs.properties.set_default_scaling(
        "flow_mass_phase_comp", 1e2, index=("Liq", "NaCl")
    )
    iscale.calculate_scaling_factors(m.fs.unit)

    return m


class TestReverseOsmosis0D_SKK(UnitTestHarness):
    def configure(self):
        m = build_SKK()

        self.unit_solutions[m.fs.unit.flux_mass_phase_comp_avg[0, "Liq", "H2O"]] = (
            0.006710409
        )
        self.unit_solutions[m.fs.unit.flux_mass_phase_comp_avg[0, "Liq", "NaCl"]] = (
            3.1094137e-5
        )
        self.unit_solutions[
            m.fs.unit.mixed_permeate[0].flow_mass_phase_comp["Liq", "H2O"]
        ] = 0.33552046
        self.unit_solutions[
            m.fs.unit.mixed_permeate[0].flow_mass_phase_comp["Liq", "NaCl"]
        ] = 0.001554707
        self.unit_solutions[m.fs.unit.feed_side.cp_modulus[0, 0, "NaCl"]] = 1.1
        self.unit_solutions[m.fs.unit.feed_side.cp_modulus[0, 1, "NaCl"]] = 1.1
        self.unit_solutions[m.fs.unit.deltaP[0]] = -3e5

        comp_lst = ["NaCl", "H2O"]

        flow_mass_inlet = sum(
            m.fs.unit.feed_side.properties_in[0].flow_mass_phase_comp["Liq", j]
            for j in comp_lst
        )
        flow_mass_retentate = sum(
            m.fs.unit.feed_side.properties_out[0].flow_mass_phase_comp["Liq", j]
            for j in comp_lst
        )
        flow_mass_permeate = sum(
            m.fs.unit.mixed_permeate[0].flow_mass_phase_comp["Liq", j] for j in comp_lst
        )

        self.conservation_equality = {
            "Check 1": {
                "in": m.fs.unit.feed_side.properties_interface[
                    0, 0.0
                ].conc_mass_phase_comp["Liq", "NaCl"]
                / m.fs.unit.feed_side.properties_in[0].conc_mass_phase_comp[
                    "Liq", "NaCl"
                ],
                "out": m.fs.unit.feed_side.cp_modulus[0, 0.0, "NaCl"],
            },
            "Check 2": {
                "in": m.fs.unit.feed_side.properties_interface[
                    0, 1
                ].conc_mass_phase_comp["Liq", "NaCl"]
                / m.fs.unit.feed_side.properties_out[0].conc_mass_phase_comp[
                    "Liq", "NaCl"
                ],
                "out": m.fs.unit.feed_side.cp_modulus[0, 1, "NaCl"],
            },
            "Check 3": {
                "in": flow_mass_inlet,
                "out": flow_mass_retentate + flow_mass_permeate,
            },
        }
        return m


def build_kf_fixed():
    m = ConcreteModel()
    m.fs = FlowsheetBlock(dynamic=False)

    m.fs.properties = props.NaClParameterBlock()

    m.fs.unit = ReverseOsmosis0D(
        property_package=m.fs.properties,
        has_pressure_change=True,
        concentration_polarization_type=ConcentrationPolarizationType.calculated,
        mass_transfer_coefficient=MassTransferCoefficient.fixed,
    )

    # fully specify system
    feed_flow_mass = 1
    feed_mass_frac_NaCl = 0.035
    feed_pressure = 50e5
    feed_temperature = 273.15 + 25
    membrane_pressure_drop = 3e5
    membrane_area = 50
    A = 4.2e-12
    B = 3.5e-8
    pressure_atmospheric = 101325
    kf = 2e-5

    feed_mass_frac_H2O = 1 - feed_mass_frac_NaCl
    m.fs.unit.inlet.flow_mass_phase_comp[0, "Liq", "NaCl"].fix(
        feed_flow_mass * feed_mass_frac_NaCl
    )
    m.fs.unit.inlet.flow_mass_phase_comp[0, "Liq", "H2O"].fix(
        feed_flow_mass * feed_mass_frac_H2O
    )
    m.fs.unit.inlet.pressure[0].fix(feed_pressure)
    m.fs.unit.inlet.temperature[0].fix(feed_temperature)
    m.fs.unit.deltaP.fix(-membrane_pressure_drop)
    m.fs.unit.area.fix(membrane_area)
    m.fs.unit.A_comp.fix(A)
    m.fs.unit.B_comp.fix(B)
    m.fs.unit.permeate.pressure[0].fix(pressure_atmospheric)
    m.fs.unit.feed_side.K[0, 0.0, "NaCl"].fix(kf)
    m.fs.unit.feed_side.K[0, 1.0, "NaCl"].fix(kf)

    # Set scaling factors for badly scaled variables
    m.fs.properties.set_default_scaling("flow_mass_phase_comp", 1, index=("Liq", "H2O"))
    m.fs.properties.set_default_scaling(
        "flow_mass_phase_comp", 1e2, index=("Liq", "NaCl")
    )
    iscale.calculate_scaling_factors(m.fs.unit)

    return m


class TestReverseOsmosis0D_kf_fixed(UnitTestHarness):
    def configure(self):
        m = build_kf_fixed()

        self.unit_solutions[m.fs.unit.flux_mass_phase_comp_avg[0, "Liq", "H2O"]] = (
            0.0038152554
        )
        self.unit_solutions[m.fs.unit.flux_mass_phase_comp_avg[0, "Liq", "NaCl"]] = (
            1.6673684e-6
        )
        self.unit_solutions[
            m.fs.unit.mixed_permeate[0].flow_mass_phase_comp["Liq", "H2O"]
        ] = 0.19076277
        self.unit_solutions[
            m.fs.unit.mixed_permeate[0].flow_mass_phase_comp["Liq", "NaCl"]
        ] = 8.3368422e-5
        self.unit_solutions[
            m.fs.unit.feed_side.properties_interface[0, 0].conc_mass_phase_comp[
                "Liq", "NaCl"
            ]
        ] = 46.07121447
        self.unit_solutions[
            m.fs.unit.feed_side.properties_out[0].conc_mass_phase_comp["Liq", "NaCl"]
        ] = 44.344015627
        self.unit_solutions[
            m.fs.unit.feed_side.properties_interface[0, 1].conc_mass_phase_comp[
                "Liq", "NaCl"
            ]
        ] = 50.20324317

        comp_lst = ["NaCl", "H2O"]

        flow_mass_inlet = sum(
            m.fs.unit.feed_side.properties_in[0].flow_mass_phase_comp["Liq", j]
            for j in comp_lst
        )
        flow_mass_retentate = sum(
            m.fs.unit.feed_side.properties_out[0].flow_mass_phase_comp["Liq", j]
            for j in comp_lst
        )
        flow_mass_permeate = sum(
            m.fs.unit.mixed_permeate[0].flow_mass_phase_comp["Liq", j] for j in comp_lst
        )

        self.conservation_equality = {
            "Check 1": {
                "in": m.fs.unit.feed_side.properties_interface[
                    0, 0.0
                ].conc_mass_phase_comp["Liq", "NaCl"]
                / m.fs.unit.feed_side.properties_in[0].conc_mass_phase_comp[
                    "Liq", "NaCl"
                ],
                "out": m.fs.unit.feed_side.cp_modulus[0, 0.0, "NaCl"],
            },
            "Check 2": {
                "in": m.fs.unit.feed_side.properties_interface[
                    0, 1
                ].conc_mass_phase_comp["Liq", "NaCl"]
                / m.fs.unit.feed_side.properties_out[0].conc_mass_phase_comp[
                    "Liq", "NaCl"
                ],
                "out": m.fs.unit.feed_side.cp_modulus[0, 1, "NaCl"],
            },
            "Check 3": {
                "in": flow_mass_inlet,
                "out": flow_mass_retentate + flow_mass_permeate,
            },
        }

        return m


def build_kf_calculated():
    m = ConcreteModel()
    m.fs = FlowsheetBlock(dynamic=False)

    m.fs.properties = props.NaClParameterBlock()

    m.fs.unit = ReverseOsmosis0D(
        property_package=m.fs.properties,
        has_pressure_change=True,
        concentration_polarization_type=ConcentrationPolarizationType.calculated,
        mass_transfer_coefficient=MassTransferCoefficient.calculated,
    )

    # fully specify system
    feed_flow_mass = 1
    feed_mass_frac_NaCl = 0.035
    feed_mass_frac_H2O = 1 - feed_mass_frac_NaCl
    feed_pressure = 50e5
    feed_temperature = 273.15 + 25
    membrane_pressure_drop = 3e5
    length = 20
    membrane_area = 50
    A = 4.2e-12
    B = 3.5e-8
    pressure_atmospheric = 101325

    m.fs.unit.inlet.flow_mass_phase_comp[0, "Liq", "NaCl"].fix(
        feed_flow_mass * feed_mass_frac_NaCl
    )
    m.fs.unit.inlet.flow_mass_phase_comp[0, "Liq", "H2O"].fix(
        feed_flow_mass * feed_mass_frac_H2O
    )
    m.fs.unit.inlet.pressure[0].fix(feed_pressure)
    m.fs.unit.inlet.temperature[0].fix(feed_temperature)
    m.fs.unit.deltaP.fix(-membrane_pressure_drop)
    m.fs.unit.area.fix(membrane_area)
    m.fs.unit.A_comp.fix(A)
    m.fs.unit.B_comp.fix(B)
    m.fs.unit.permeate.pressure[0].fix(pressure_atmospheric)

    m.fs.unit.feed_side.channel_height.fix(0.002)
    m.fs.unit.feed_side.spacer_porosity.fix(0.75)
    m.fs.unit.length.fix(length)

    # Set scaling factors for badly scaled variables
    m.fs.properties.set_default_scaling("flow_mass_phase_comp", 1, index=("Liq", "H2O"))
    m.fs.properties.set_default_scaling(
        "flow_mass_phase_comp", 1e2, index=("Liq", "NaCl")
    )
    iscale.calculate_scaling_factors(m.fs.unit)

    return m


class TestReverseOsmosis0D_kf_calculated(UnitTestHarness):
    def configure(self):
        m = build_kf_calculated()

        self.unit_solutions[m.fs.unit.flux_mass_phase_comp_avg[0, "Liq", "H2O"]] = (
            0.00456244
        )
        self.unit_solutions[m.fs.unit.flux_mass_phase_comp_avg[0, "Liq", "NaCl"]] = (
            1.5926761e-6
        )
        self.unit_solutions[
            m.fs.unit.mixed_permeate[0].flow_mass_phase_comp["Liq", "H2O"]
        ] = 0.22812202
        self.unit_solutions[
            m.fs.unit.mixed_permeate[0].flow_mass_phase_comp["Liq", "NaCl"]
        ] = 7.96338071e-5
        self.unit_solutions[
            m.fs.unit.feed_side.properties_in[0].conc_mass_phase_comp["Liq", "NaCl"]
        ] = 35.7511
        self.unit_solutions[
            m.fs.unit.feed_side.properties_interface[0, 0].conc_mass_phase_comp[
                "Liq", "NaCl"
            ]
        ] = 41.95562266
        self.unit_solutions[
            m.fs.unit.feed_side.properties_out[0].conc_mass_phase_comp["Liq", "NaCl"]
        ] = 46.56687242
        self.unit_solutions[
            m.fs.unit.feed_side.properties_interface[0, 1].conc_mass_phase_comp[
                "Liq", "NaCl"
            ]
        ] = 49.9360425

        comp_lst = ["NaCl", "H2O"]

        flow_mass_inlet = sum(
            m.fs.unit.feed_side.properties_in[0].flow_mass_phase_comp["Liq", j]
            for j in comp_lst
        )
        flow_mass_retentate = sum(
            m.fs.unit.feed_side.properties_out[0].flow_mass_phase_comp["Liq", j]
            for j in comp_lst
        )
        flow_mass_permeate = sum(
            m.fs.unit.mixed_permeate[0].flow_mass_phase_comp["Liq", j] for j in comp_lst
        )

        self.conservation_equality = {
            "Check 1": {
                "in": m.fs.unit.feed_side.properties_interface[
                    0, 0.0
                ].conc_mass_phase_comp["Liq", "NaCl"]
                / m.fs.unit.feed_side.properties_in[0].conc_mass_phase_comp[
                    "Liq", "NaCl"
                ],
                "out": m.fs.unit.feed_side.cp_modulus[0, 0.0, "NaCl"],
            },
            "Check 2": {
                "in": m.fs.unit.feed_side.properties_interface[
                    0, 1
                ].conc_mass_phase_comp["Liq", "NaCl"]
                / m.fs.unit.feed_side.properties_out[0].conc_mass_phase_comp[
                    "Liq", "NaCl"
                ],
                "out": m.fs.unit.feed_side.cp_modulus[0, 1, "NaCl"],
            },
            "Check 3": {
                "in": flow_mass_inlet,
                "out": flow_mass_retentate + flow_mass_permeate,
            },
        }
        return m


def build_p_drop_calculation():
    m = ConcreteModel()
    m.fs = FlowsheetBlock(dynamic=False)

    m.fs.properties = props.NaClParameterBlock()

    m.fs.unit = ReverseOsmosis0D(
        property_package=m.fs.properties,
        has_pressure_change=True,
        concentration_polarization_type=ConcentrationPolarizationType.calculated,
        mass_transfer_coefficient=MassTransferCoefficient.calculated,
        pressure_change_type=PressureChangeType.calculated,
    )

    # fully specify system
    feed_flow_mass = 1 / 3.6
    feed_mass_frac_NaCl = 0.035
    feed_mass_frac_H2O = 1 - feed_mass_frac_NaCl
    feed_pressure = 70e5
    feed_temperature = 273.15 + 25
    membrane_area = 19
    A = 4.2e-12
    B = 3.5e-8
    pressure_atmospheric = 101325

    m.fs.unit.inlet.flow_mass_phase_comp[0, "Liq", "NaCl"].fix(
        feed_flow_mass * feed_mass_frac_NaCl
    )
    m.fs.unit.inlet.flow_mass_phase_comp[0, "Liq", "H2O"].fix(
        feed_flow_mass * feed_mass_frac_H2O
    )
    m.fs.unit.inlet.pressure[0].fix(feed_pressure)
    m.fs.unit.inlet.temperature[0].fix(feed_temperature)
    m.fs.unit.area.fix(membrane_area)
    m.fs.unit.A_comp.fix(A)
    m.fs.unit.B_comp.fix(B)
    m.fs.unit.permeate.pressure[0].fix(pressure_atmospheric)
    m.fs.unit.feed_side.channel_height.fix(0.001)
    m.fs.unit.feed_side.spacer_porosity.fix(0.97)
    m.fs.unit.length.fix(16)

    # Set scaling factors for badly scaled variables
    m.fs.properties.set_default_scaling("flow_mass_phase_comp", 1, index=("Liq", "H2O"))
    m.fs.properties.set_default_scaling(
        "flow_mass_phase_comp", 1e2, index=("Liq", "NaCl")
    )
    iscale.calculate_scaling_factors(m.fs.unit)

    return m


class TestReverseOsmosis0D_p_drop_calculation(UnitTestHarness):
    def configure(self):
        m = build_p_drop_calculation()

        self.unit_solutions[m.fs.unit.deltaP[0]] = -1.661080199e5
        self.unit_solutions[m.fs.unit.feed_side.N_Re[0, 0]] = 395.840743
        self.unit_solutions[m.fs.unit.feed_side.velocity[0, 0]] = 0.2360863
        self.unit_solutions[m.fs.unit.feed_side.N_Re[0, 1]] = 191.1195577
        self.unit_solutions[m.fs.unit.feed_side.velocity[0, 1]] = 0.1187048845
        self.unit_solutions[m.fs.unit.flux_mass_phase_comp_avg[0, "Liq", "H2O"]] = (
            0.007089
        )
        self.unit_solutions[m.fs.unit.flux_mass_phase_comp_avg[0, "Liq", "NaCl"]] = (
            2.1880044e-6
        )
        self.unit_solutions[
            m.fs.unit.mixed_permeate[0].flow_mass_phase_comp["Liq", "H2O"]
        ] = 0.134691
        self.unit_solutions[
            m.fs.unit.mixed_permeate[0].flow_mass_phase_comp["Liq", "NaCl"]
        ] = 4.157208e-5
        self.unit_solutions[
            m.fs.unit.feed_side.properties_interface[0, 0].conc_mass_phase_comp[
                "Liq", "NaCl"
            ]
        ] = 50.075075
        self.unit_solutions[
            m.fs.unit.feed_side.properties_out[0].conc_mass_phase_comp["Liq", "NaCl"]
        ] = 70.79956388
        self.unit_solutions[
            m.fs.unit.feed_side.properties_interface[0, 1].conc_mass_phase_comp[
                "Liq", "NaCl"
            ]
        ] = 76.3246904

        comp_lst = ["NaCl", "H2O"]

        flow_mass_inlet = sum(
            m.fs.unit.feed_side.properties_in[0].flow_mass_phase_comp["Liq", j]
            for j in comp_lst
        )
        flow_mass_retentate = sum(
            m.fs.unit.feed_side.properties_out[0].flow_mass_phase_comp["Liq", j]
            for j in comp_lst
        )
        flow_mass_permeate = sum(
            m.fs.unit.mixed_permeate[0].flow_mass_phase_comp["Liq", j] for j in comp_lst
        )

        self.conservation_equality = {
            "Check 1": {
                "in": m.fs.unit.feed_side.properties_interface[
                    0, 0.0
                ].conc_mass_phase_comp["Liq", "NaCl"]
                / m.fs.unit.feed_side.properties_in[0].conc_mass_phase_comp[
                    "Liq", "NaCl"
                ],
                "out": m.fs.unit.feed_side.cp_modulus[0, 0.0, "NaCl"],
            },
            "Check 2": {
                "in": m.fs.unit.feed_side.properties_interface[
                    0, 1
                ].conc_mass_phase_comp["Liq", "NaCl"]
                / m.fs.unit.feed_side.properties_out[0].conc_mass_phase_comp[
                    "Liq", "NaCl"
                ],
                "out": m.fs.unit.feed_side.cp_modulus[0, 1, "NaCl"],
            },
            "Check 3": {
                "in": flow_mass_inlet,
                "out": flow_mass_retentate + flow_mass_permeate,
            },
        }

        return m


def build_p_drop_calculation_fixed_per_unit_length():
    m = ConcreteModel()
    m.fs = FlowsheetBlock(dynamic=False)

    m.fs.properties = props.NaClParameterBlock()

    m.fs.unit = ReverseOsmosis0D(
        property_package=m.fs.properties,
        has_pressure_change=True,
        concentration_polarization_type=ConcentrationPolarizationType.calculated,
        mass_transfer_coefficient=MassTransferCoefficient.calculated,
        pressure_change_type=PressureChangeType.fixed_per_unit_length,
    )

    # fully specify system
    feed_flow_mass = 1
    feed_mass_frac_NaCl = 0.035
    feed_mass_frac_H2O = 1 - feed_mass_frac_NaCl
    feed_pressure = 50e5
    feed_temperature = 273.15 + 25
    membrane_area = 50
    length = 20
    A = 4.2e-12
    B = 3.5e-8
    pressure_atmospheric = 101325
    membrane_pressure_drop = 3e5

    m.fs.unit.inlet.flow_mass_phase_comp[0, "Liq", "NaCl"].fix(
        feed_flow_mass * feed_mass_frac_NaCl
    )
    m.fs.unit.inlet.flow_mass_phase_comp[0, "Liq", "H2O"].fix(
        feed_flow_mass * feed_mass_frac_H2O
    )
    m.fs.unit.inlet.pressure[0].fix(feed_pressure)
    m.fs.unit.inlet.temperature[0].fix(feed_temperature)
    m.fs.unit.area.fix(membrane_area)
    m.fs.unit.A_comp.fix(A)
    m.fs.unit.B_comp.fix(B)
    m.fs.unit.permeate.pressure[0].fix(pressure_atmospheric)

    m.fs.unit.feed_side.channel_height.fix(0.002)
    m.fs.unit.feed_side.spacer_porosity.fix(0.75)
    m.fs.unit.length.fix(length)
    m.fs.unit.feed_side.dP_dx.fix(-membrane_pressure_drop / length)

    # Set scaling factors for badly scaled variables
    m.fs.properties.set_default_scaling("flow_mass_phase_comp", 1, index=("Liq", "H2O"))
    m.fs.properties.set_default_scaling(
        "flow_mass_phase_comp", 1e2, index=("Liq", "NaCl")
    )
    iscale.calculate_scaling_factors(m.fs.unit)

    return m


class TestReverseOsmosis0D_p_drop_fixed_per_unit_length(UnitTestHarness):
    def configure(self):
        m = build_p_drop_calculation_fixed_per_unit_length()

        self.unit_solutions[m.fs.unit.flux_mass_phase_comp_avg[0, "Liq", "H2O"]] = (
            0.0045624403
        )
        self.unit_solutions[m.fs.unit.flux_mass_phase_comp_avg[0, "Liq", "NaCl"]] = (
            1.5926761e-6
        )
        self.unit_solutions[
            m.fs.unit.mixed_permeate[0].flow_mass_phase_comp["Liq", "H2O"]
        ] = 0.22812202
        self.unit_solutions[
            m.fs.unit.mixed_permeate[0].flow_mass_phase_comp["Liq", "NaCl"]
        ] = 7.9633807e-5
        self.unit_solutions[
            m.fs.unit.feed_side.properties_interface[0, 0].conc_mass_phase_comp[
                "Liq", "NaCl"
            ]
        ] = 41.955623
        self.unit_solutions[
            m.fs.unit.feed_side.properties_out[0].conc_mass_phase_comp["Liq", "NaCl"]
        ] = 46.566872
        self.unit_solutions[
            m.fs.unit.feed_side.properties_interface[0, 1].conc_mass_phase_comp[
                "Liq", "NaCl"
            ]
        ] = 49.936042
        self.unit_solutions[m.fs.unit.deltaP[0]] = -3e5

        comp_lst = ["NaCl", "H2O"]

        flow_mass_inlet = sum(
            m.fs.unit.feed_side.properties_in[0].flow_mass_phase_comp["Liq", j]
            for j in comp_lst
        )
        flow_mass_retentate = sum(
            m.fs.unit.feed_side.properties_out[0].flow_mass_phase_comp["Liq", j]
            for j in comp_lst
        )
        flow_mass_permeate = sum(
            m.fs.unit.mixed_permeate[0].flow_mass_phase_comp["Liq", j] for j in comp_lst
        )

        self.conservation_equality = {
            "Check 1": {
                "in": m.fs.unit.feed_side.properties_interface[
                    0, 0.0
                ].conc_mass_phase_comp["Liq", "NaCl"]
                / m.fs.unit.feed_side.properties_in[0].conc_mass_phase_comp[
                    "Liq", "NaCl"
                ],
                "out": m.fs.unit.feed_side.cp_modulus[0, 0.0, "NaCl"],
            },
            "Check 2": {
                "in": m.fs.unit.feed_side.properties_interface[
                    0, 1
                ].conc_mass_phase_comp["Liq", "NaCl"]
                / m.fs.unit.feed_side.properties_out[0].conc_mass_phase_comp[
                    "Liq", "NaCl"
                ],
                "out": m.fs.unit.feed_side.cp_modulus[0, 1, "NaCl"],
            },
            "Check 3": {
                "in": flow_mass_inlet,
                "out": flow_mass_retentate + flow_mass_permeate,
            },
        }

        return m


def build_friction_factor_spiral_wound():
    m = ConcreteModel()
    m.fs = FlowsheetBlock(dynamic=False)

    m.fs.properties = props.NaClParameterBlock()

    m.fs.unit = ReverseOsmosis0D(
        property_package=m.fs.properties,
        has_pressure_change=True,
        concentration_polarization_type=ConcentrationPolarizationType.calculated,
        mass_transfer_coefficient=MassTransferCoefficient.calculated,
        pressure_change_type=PressureChangeType.calculated,
        module_type=ModuleType.spiral_wound,
    )

    # fully specify system
    feed_flow_mass = 1 / 3.6
    feed_mass_frac_NaCl = 0.035
    feed_mass_frac_H2O = 1 - feed_mass_frac_NaCl
    feed_pressure = 70e5
    feed_temperature = 273.15 + 25
    membrane_area = 19
    A = 4.2e-12
    B = 3.5e-8
    pressure_atmospheric = 101325

    m.fs.unit.inlet.flow_mass_phase_comp[0, "Liq", "NaCl"].fix(
        feed_flow_mass * feed_mass_frac_NaCl
    )
    m.fs.unit.inlet.flow_mass_phase_comp[0, "Liq", "H2O"].fix(
        feed_flow_mass * feed_mass_frac_H2O
    )
    m.fs.unit.inlet.pressure[0].fix(feed_pressure)
    m.fs.unit.inlet.temperature[0].fix(feed_temperature)
    m.fs.unit.area.fix(membrane_area)
    m.fs.unit.A_comp.fix(A)
    m.fs.unit.B_comp.fix(B)
    m.fs.unit.permeate.pressure[0].fix(pressure_atmospheric)
    m.fs.unit.feed_side.channel_height.fix(0.001)
    m.fs.unit.feed_side.spacer_porosity.fix(0.97)
    m.fs.unit.length.fix(16)

    # Set scaling factors for badly scaled variables
    m.fs.properties.set_default_scaling("flow_mass_phase_comp", 1, index=("Liq", "H2O"))
    m.fs.properties.set_default_scaling(
        "flow_mass_phase_comp", 1e2, index=("Liq", "NaCl")
    )
    iscale.calculate_scaling_factors(m.fs.unit)

    return m


class TestReverseOsmosis0D_friction_factor_spiral_wound(UnitTestHarness):
    def configure(self):
        m = build_friction_factor_spiral_wound()

        self.unit_solutions[m.fs.unit.deltaP[0]] = -4.68073933e5
        self.unit_solutions[m.fs.unit.feed_side.N_Re[0, 0]] = 791.6814859
        self.unit_solutions[m.fs.unit.feed_side.velocity[0, 0]] = 0.472172596
        self.unit_solutions[m.fs.unit.feed_side.N_Re[0, 1]] = 374.5383911
        self.unit_solutions[m.fs.unit.feed_side.velocity[0, 1]] = 0.2329687
        self.unit_solutions[m.fs.unit.flux_mass_phase_comp_avg[0, "Liq", "H2O"]] = (
            0.0072232991
        )
        self.unit_solutions[m.fs.unit.flux_mass_phase_comp_avg[0, "Liq", "NaCl"]] = (
            2.11255771e-6
        )
        self.unit_solutions[
            m.fs.unit.mixed_permeate[0].flow_mass_phase_comp["Liq", "H2O"]
        ] = 0.13724268
        self.unit_solutions[
            m.fs.unit.mixed_permeate[0].flow_mass_phase_comp["Liq", "NaCl"]
        ] = 4.01385965e-5
        self.unit_solutions[
            m.fs.unit.feed_side.properties_interface[0, 0].conc_mass_phase_comp[
                "Liq", "NaCl"
            ]
        ] = 47.435640
        self.unit_solutions[
            m.fs.unit.feed_side.properties_out[0].conc_mass_phase_comp["Liq", "NaCl"]
        ] = 72.1598903
        self.unit_solutions[
            m.fs.unit.feed_side.properties_interface[0, 1].conc_mass_phase_comp[
                "Liq", "NaCl"
            ]
        ] = 75.1415897247

        comp_lst = ["NaCl", "H2O"]

        flow_mass_inlet = sum(
            m.fs.unit.feed_side.properties_in[0].flow_mass_phase_comp["Liq", j]
            for j in comp_lst
        )
        flow_mass_retentate = sum(
            m.fs.unit.feed_side.properties_out[0].flow_mass_phase_comp["Liq", j]
            for j in comp_lst
        )
        flow_mass_permeate = sum(
            m.fs.unit.mixed_permeate[0].flow_mass_phase_comp["Liq", j] for j in comp_lst
        )

        self.conservation_equality = {
            "Check 1": {
                "in": m.fs.unit.feed_side.properties_interface[
                    0, 0.0
                ].conc_mass_phase_comp["Liq", "NaCl"]
                / m.fs.unit.feed_side.properties_in[0].conc_mass_phase_comp[
                    "Liq", "NaCl"
                ],
                "out": m.fs.unit.feed_side.cp_modulus[0, 0.0, "NaCl"],
            },
            "Check 2": {
                "in": m.fs.unit.feed_side.properties_interface[
                    0, 1
                ].conc_mass_phase_comp["Liq", "NaCl"]
                / m.fs.unit.feed_side.properties_out[0].conc_mass_phase_comp[
                    "Liq", "NaCl"
                ],
                "out": m.fs.unit.feed_side.cp_modulus[0, 1, "NaCl"],
            },
            "Check 3": {
                "in": flow_mass_inlet,
                "out": flow_mass_retentate + flow_mass_permeate,
            },
        }

        return m


@pytest.mark.unit
def test_RO_dynamic_instantiation():
    # TODO: add test to check exception for simplest RO0D with dynamics

    m = ConcreteModel()
    m.fs = FlowsheetBlock(dynamic=True, time_set=[0, 1, 2], time_units=pyunits.s)

    m.fs.properties = props.NaClParameterBlock()

    m.fs.unit = ReverseOsmosis0D(
        dynamic=True,
        has_holdup=True,
        property_package=m.fs.properties,
        has_pressure_change=True,
        concentration_polarization_type=ConcentrationPolarizationType.calculated,
        mass_transfer_coefficient=MassTransferCoefficient.calculated,
        pressure_change_type=PressureChangeType.calculated,
        module_type=ModuleType.spiral_wound,
    )

    assert_units_consistent(m)

    time_nfe = len(m.fs.time) - 1
    TransformationFactory("dae.finite_difference").apply_to(
        m.fs, nfe=time_nfe, wrt=m.fs.time, scheme="BACKWARD"
    )

    m.fs.unit.inlet.flow_mass_phase_comp[0, "Liq", "NaCl"].fix(0.035)
    m.fs.unit.inlet.flow_mass_phase_comp[0, "Liq", "H2O"].fix(0.965)
    m.fs.unit.inlet.pressure[0.0].fix(50e5)  # feed pressure (Pa)
    m.fs.unit.inlet.pressure[1.0].fix(50e5)  # feed pressure (Pa)
    m.fs.unit.inlet.pressure[2.0].fix(50e5)  # feed pressure (Pa)

    m.fs.unit.inlet.temperature[0].fix(298.15)  # feed temperature (K)
    m.fs.unit.feed_side.properties_in[1.0].temperature.fix(298.15)  # K
    m.fs.unit.feed_side.properties_in[2.0].temperature.fix(298.15)  # K

    m.fs.unit.area.fix(50)  # membrane area (m^2)
    m.fs.unit.A_comp.fix(4.2e-12)  # membrane water permeability (m/Pa/s)
    m.fs.unit.B_comp.fix(3.5e-8)   # membrane salt permeability (m/s)
    # m.fs.unit.feed_side.display()
    m.fs.unit.permeate.pressure[0.0].fix(101325)  # permeate pressure (Pa)
    m.fs.unit.permeate.pressure[1.0].fix(101325)  # permeate pressure (Pa)
    m.fs.unit.permeate.pressure[2.0].fix(101325)  # permeate pressure (Pa)

    m.fs.unit.feed_side.channel_height.fix(0.001)
    m.fs.unit.feed_side.spacer_porosity.fix(0.97)
    m.fs.unit.length.fix(16)

    m.fs.unit.feed_side.material_accumulation[:, :, :].value = 0
    m.fs.unit.feed_side.material_accumulation[0, :, :].fix(0)

    assert not hasattr(m.fs.unit.feed_side, "energy_accumulation")

<<<<<<< HEAD
    # m.fs.unit.feed_side.material_holdup.display()
    m.fs.unit.display()

=======
>>>>>>> 607821a5
    # Set scaling factors for component mass flowrates.
    m.fs.properties.set_default_scaling("flow_mass_phase_comp", 1  , index=("Liq", "H2O"))
    m.fs.properties.set_default_scaling("flow_mass_phase_comp", 1e2, index=("Liq", "NaCl"))

    # Set scaling factor for membrane area.
    iscale.set_scaling_factor(m.fs.unit.area, 1e-2)

    # Calculate scaling factors for all other variables.
    iscale.calculate_scaling_factors(m)

    print("before initialize dof = ", degrees_of_freedom(m.fs.unit))

    m.fs.unit.initialize()
    print('after initialize dof = ', degrees_of_freedom(m))

    scaling_log = idaeslog.getLogger("idaes.core.util.scaling")
    scaling_log.setLevel(idaeslog.ERROR)
    iscale.calculate_scaling_factors(m)

    idaeslog.solver_log.tee = True
    results = petsc.petsc_dae_by_time_element(
        m,
        time=m.fs.time,
        keepfiles=True,
        symbolic_solver_labels=True,
        ts_options={
            "--ts_type": "beuler",
            # "-ts_arkimex_type": "1bee",
            "--ts_dt": 0.1,
            "--ts_rtol": 1e-3,
            # "--ts_adapt_clip":"0.001,3600",
            # "--ksp_monitor":"",
            "--ts_adapt_dt_min": 1e-3,
            "--ts_adapt_dt_max": 3600,
            "--snes_type": "newtontr",
            # "--ts_max_reject": 200,
            "--ts_monitor": "",
            "-ts_adapt_monitor": "",
            # "--snes_monitor":"",
            "-snes_converged_reason": "",
            # "-ksp_monitor_true_residual": "",
            # "-ksp_converged_reason": "",
            # "-snes_test_jacobian": "",
            "snes_grid_sequence": "",
            "-pc_type": "lu",
            # "-mat_view": "",
            "--ts_save_trajectory": 1,
            "--ts_trajectory_type": "visualization",
            "--ts_max_snes_failures": 25,
            # "--show_cl":"",
            "-snes_max_it": 50,
            "-snes_rtol": 0,
            "-snes_stol": 0,
            "-snes_atol": 1e-6,
        },
        skip_initial=True,
        initial_solver="ipopt",
        initial_solver_options={
            "constr_viol_tol": 1e-8,
            "nlp_scaling_method": "user-scaling",
            "linear_solver": "ma27",
            "OF_ma57_automatic_scaling": "yes",
            "max_iter": 300,
            "tol": 1e-8,
            "halt_on_ampl_error": "no",
        },
    )
    for result in results.results:
        assert_optimal_termination(result)<|MERGE_RESOLUTION|>--- conflicted
+++ resolved
@@ -1045,12 +1045,6 @@
 
     assert not hasattr(m.fs.unit.feed_side, "energy_accumulation")
 
-<<<<<<< HEAD
-    # m.fs.unit.feed_side.material_holdup.display()
-    m.fs.unit.display()
-
-=======
->>>>>>> 607821a5
     # Set scaling factors for component mass flowrates.
     m.fs.properties.set_default_scaling("flow_mass_phase_comp", 1  , index=("Liq", "H2O"))
     m.fs.properties.set_default_scaling("flow_mass_phase_comp", 1e2, index=("Liq", "NaCl"))
