--- conflicted
+++ resolved
@@ -131,7 +131,7 @@
     "alum_dose": ("fs.unit.alum_dose", pyunits.mg / pyunits.L),
     "polymer_dose": ("fs.unit.polymer_dose", pyunits.mg / pyunits.L),
     "chem_dose": ("fs.unit.chemical_dosage", pyunits.mg / pyunits.L),
-<<<<<<< HEAD
+
     "avg_storage_time": ("fs.unit.storage_time", pyunits.hr),  # storage_tank
     "surge_cap": ("fs.unit.surge_capacity", pyunits.dimensionless),  # storage_tank
     "h2o2_dose": ("fs.unit.oxidant_dose", pyunits.mg / pyunits.L),  # uv_aop
@@ -151,10 +151,10 @@
         pyunits.m / pyunits.s,
     ),  # sedimentation
     "piping_distance": ("fs.unit.pipe_distance", pyunits.mile),  # deep_well_injection
-=======
+
     # NOTE: flow_in needs to be always last
     "flow_in": ("fs.feed.flow_vol[0]", pyunits.m**3 / pyunits.s),
->>>>>>> 0cf64573
+
 }
 
 
@@ -176,12 +176,8 @@
         "LCOW": [],
     }
     total_number = len(df.index)
-<<<<<<< HEAD
     print(f"Starting analysis, found {total_number} points")
-=======
-    infeasible_points = []
-    print(f"Starting analsys, found {total_number} points")
->>>>>>> 0cf64573
+
     for _, index in enumerate(df.index):
         if len(columns) == 1:
             index = [index]
